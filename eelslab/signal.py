--- conflicted
+++ resolved
@@ -1,830 +1,823 @@
-# -*- coding: utf-8 -*-
-"""
-Created on Wed Oct 06 09:48:42 2010
-
-"""
-import types
-import copy
-
-import numpy as np
-import enthought.traits.api as t
-import enthought.traits.ui.api as tui 
-
-from eelslab import messages
-from eelslab.axes import AxesManager
-from eelslab import file_io
-from eelslab.drawing import mpl_hie, mpl_hse
-from eelslab import utils
-from eelslab.mva.mva import MVA, MVA_Results
-
-class Parameters(t.HasTraits,object):
-    """A class to comfortably access some parameters as attributes"""
-    name = t.Str("UnnamedFile")
-
-    def __init__(self, dictionary={}):
-        super(Parameters, self).__init__()
-        self.load_dictionary(dictionary)
-        
-    def load_dictionary(self, dictionary):
-        for key, value in dictionary.iteritems():
-            self.__setattr__(key, value)
- 
-    def print_items(self):
-        """Prints only the attributes that are not methods"""
-        for item in self.__dict__.items():
-            if type(item) != types.MethodType:
-                print("%s = %s") % item
-                
-    def _get_parameters_dictionary(self):
-        par_dict = {}
-        for item in self.__dict__.items():
-            if type(item) != types.MethodType:
-                par_dict.__setitem__(*item)
-        return par_dict
-
-class Signal(t.HasTraits, MVA):
-    data = t.Any()
-    axes_manager = t.Instance(AxesManager)
-    original_parameters = t.Instance(Parameters)
-    mapped_parameters = t.Instance(Parameters)
-    physical_property = t.Str()
-    
-    def __init__(self, file_data_dict=None, *args, **kw):
-        """All data interaction is made through this class or its subclasses
-            
-        
-        Parameters:
-        -----------
-        dictionary : dictionary
-           see load_dictionary for the format
-        """    
-        super(Signal, self).__init__()
-        self.mapped_parameters=Parameters()
-<<<<<<< HEAD
-        if type(file_data_dict).__name__ == "dict":
-            self.load_dictionary(file_data_dict)
-=======
-        self.original_parameters=Parameters()
-        self.load_dictionary(file_data_dict)
->>>>>>> 5cff8476
-        self._plot = None
-        self.mva_results=MVA_Results()
-        self._shape_before_unfolding = None
-        
-    def load_dictionary(self, file_data_dict):
-        """Parameters:
-        -----------
-        file_data_dict : dictionary
-            A dictionary containing at least a 'data' keyword with an array of 
-            arbitrary dimensions. Additionally the dictionary can contain the 
-            following keys:
-                axes: a dictionary that defines the axes (see the 
-                    AxesManager class)
-                attributes: a dictionary which keywords are stored as attributes 
-                of the signal class
-                mapped_parameters: a dictionary containing a set of parameters that 
-                    will be stored as attributes of a Parameters class. 
-                    For some subclasses some particular parameters might be 
-                    mandatory.
-                original_parameters: a dictionary that will be accesible in the 
-                    original_parameters attribute of the signal class and that 
-                    typically contains all the parameters that has been imported
-                    from the original data file.
-        """
-        self.data = file_data_dict['data']
-        if not file_data_dict.has_key('axes'):
-            file_data_dict['axes'] = self._get_undefined_axes_list()
-        self.axes_manager = AxesManager(
-            file_data_dict['axes'])
-        if not file_data_dict.has_key('mapped_parameters'):
-            file_data_dict['mapped_parameters'] = {}
-        if not file_data_dict.has_key('original_parameters'):
-            file_data_dict['original_parameters'] = {}
-        if file_data_dict.has_key('attributes'):
-            for key, value in file_data_dict['attributes'].iteritems():
-                self.__setattr__(key, value)
-        self.original_parameters.load_dictionary(
-        file_data_dict['original_parameters'])
-        self.mapped_parameters.load_dictionary(
-            file_data_dict['mapped_parameters'])
-            
-    def _get_signal_dict(self):
-        dic = {}
-        dic['data'] = self.data.copy()
-        dic['axes'] = self.axes_manager._get_axes_dicts()
-        dic['mapped_parameters'] = \
-        self.mapped_parameters._get_parameters_dictionary()
-        dic['original_parameters'] = \
-        self.original_parameters._get_parameters_dictionary()
-        return dic
-        
-    def _get_undefined_axes_list(self):
-        axes = []
-        for i in xrange(len(self.data.shape)):
-            axes.append({   'name' : 'undefined',
-                            'scale' : 1.,
-                            'offset' : 0.,
-                            'size' : int(self.data.shape[i]),
-                            'units' : 'undefined',
-                            'index_in_array' : i,})
-        return axes
-                
-    def __call__(self, axes_manager = None):
-        if axes_manager is None:
-            axes_manager = self.axes_manager
-        return self.data.__getitem__(axes_manager._getitem_tuple)
-        
-    def _get_hse_1D_explorer(self, *args, **kwargs):
-        islice = self.axes_manager._slicing_axes[0].index_in_array
-        inslice = self.axes_manager._non_slicing_axes[0].index_in_array
-        if islice > inslice:
-            return self.data.squeeze()
-        else:
-            return self.data.squeeze().T
-            
-    def _get_hse_2D_explorer(self, *args, **kwargs):
-        islice = self.axes_manager._slicing_axes[0].index_in_array
-        data = self.data.sum(islice)
-        return data
-    
-    def _get_hie_explorer(self, *args, **kwargs):
-        isslice = [self.axes_manager._slicing_axes[0].index_in_array, 
-                   self.axes_manager._slicing_axes[1].index_in_array]
-        isslice.sort()
-        data = self.data.sum(isslice[1]).sum(isslice[0])
-        return data
-         
-    def _get_explorer(self, *args, **kwargs):
-        nav_dim = self.axes_manager.navigation_dim
-        if self.axes_manager.output_dim == 1:
-            if nav_dim == 1:
-                return self._get_hse_1D_explorer(*args, **kwargs)
-            elif nav_dim == 2:
-                return self._get_hse_2D_explorer(*args, **kwargs)
-            else:
-                return None
-        if self.axes_manager.output_dim == 2:
-            if nav_dim == 1 or nav_dim == 2:
-                return self._get_hie_explorer(*args, **kwargs)
-            else:
-                return None
-        else:
-            return None
-            
-    def plot(self, axes_manager = None):
-        if self._plot is not None:
-                try:
-                    self._plot.close()
-                except:
-                    # If it was already closed it will raise an exception,
-                    # but we want to carry on...
-                    pass
-                
-        if axes_manager is None:
-            axes_manager = self.axes_manager
-            
-        if axes_manager.output_dim == 1:
-            # Hyperspectrum
-                            
-            self._plot = mpl_hse.MPL_HyperSpectrum_Explorer()
-            self._plot.spectrum_data_function = self.__call__
-            self._plot.spectrum_title = self.mapped_parameters.name
-            self._plot.xlabel = '%s (%s)' % (
-                self.axes_manager._slicing_axes[0].name, 
-                self.axes_manager._slicing_axes[0].units)
-            self._plot.ylabel = 'Intensity'
-            self._plot.axes_manager = axes_manager
-            self._plot.axis = self.axes_manager._slicing_axes[0].axis
-            
-            # Image properties
-            if self.axes_manager._non_slicing_axes:
-                self._plot.image_data_function = self._get_explorer
-                self._plot.image_title = ''
-                self._plot.pixel_size = \
-                self.axes_manager._non_slicing_axes[0].scale
-                self._plot.pixel_units = \
-                self.axes_manager._non_slicing_axes[0].units
-            self._plot.plot()
-            
-        elif axes_manager.output_dim == 2:
-            
-            # Mike's playground with new plotting toolkits - needs to be a branch.
-            """
-            if len(self.data.shape)==2:
-                from drawing.guiqwt_hie import image_plot_2D
-                image_plot_2D(self)
-            
-            import drawing.chaco_hie
-            self._plot = drawing.chaco_hie.Chaco_HyperImage_Explorer(self)
-            self._plot.configure_traits()
-            """
-            self._plot = mpl_hie.MPL_HyperImage_Explorer()
-            self._plot.image_data_function = self.__call__
-            self._plot.navigator_data_function = self._get_explorer
-            self._plot.axes_manager = axes_manager
-            self._plot.plot()
-            
-        else:
-            messages.warning_exit('Plotting is not supported for this view')
-        
-    traits_view = tui.View(
-        tui.Item('name'),
-        tui.Item('physical_property'),
-        tui.Item('units'),
-        tui.Item('offset'),
-        tui.Item('scale'),)
-    
-    def save(self, filename, only_view = False, **kwds):
-        """Saves the signal in the specified format.
-        
-        The function gets the format from the extension. You can use:
-            - hdf5 for HDF5
-            - nc for NetCDF
-            - msa for EMSA/MSA single spectrum saving.
-            - bin to produce a raw binary file
-            - Many image formats such as png, tiff, jpeg...
-        
-        Please note that not all the formats supports saving datasets of 
-        arbitrary dimensions, e.g. msa only suports 1D data.
-        
-        Parameters
-        ----------
-        filename : str
-        msa_format : {'Y', 'XY'}
-            'Y' will produce a file without the energy axis. 'XY' will also 
-            save another column with the energy axis. For compatibility with 
-            Gatan Digital Micrograph 'Y' is the default.
-        only_view : bool
-            If True, only the current view will be saved. Otherwise the full 
-            dataset is saved. Please note that not all the formats support this 
-            option at the moment.
-        """
-        file_io.save(filename, self, **kwds)
-        
-    def _replot(self):
-        if self._plot is not None:
-            if self._plot.is_active() is True:
-                self.plot()
-                
-    def get_dimensions_from_data(self):
-        """Get the dimension parameters from the data_cube. Useful when the 
-        data_cube was externally modified, or when the SI was not loaded from
-        a file
-        """
-        dc = self.data
-        for axis in self.axes_manager.axes:
-            axis.size = int(dc.shape[axis.index_in_array])
-            print("%s size: %i" % 
-            (axis.name, dc.shape[axis.index_in_array]))
-        self._replot()
-        
-    # Transform ________________________________________________________________
-        
-    def crop_in_pixels(self, axis, i1 = None, i2 = None):
-        """Crops the data in a given axis. The range is given in pixels
-        axis : int
-        i1 : int
-            Start index
-        i2 : int
-            End index
-            
-        See also:
-        ---------
-        crop_in_units
-        """
-        axis = self._get_positive_axis_index_index(axis)
-        if i1 is not None:
-            new_offset = self.axes_manager.axes[axis].axis[i1]
-        # We take a copy to guarantee the continuity of the data
-        self.data = self.data[
-        (slice(None),)*axis + (slice(i1, i2), Ellipsis)].copy()
-        
-        if i1 is not None:
-            self.axes_manager.axes[axis].offset = new_offset
-        self.get_dimensions_from_data()      
-        
-    def crop_in_units(self, axis, x1 = None, x2 = None):
-        """Crops the data in a given axis. The range is given in the units of 
-        the axis
-         
-        axis : int
-        i1 : int
-            Start index
-        i2 : int
-            End index
-            
-        See also:
-        ---------
-        crop_in_pixels
-        
-        """
-        i1 = self.axes_manager.axes[axis].value2index(x1)
-        i2 = self.axes_manager.axes[axis].value2index(x2)
-        self.crop_in_pixels(axis, i1, i2)
-        
-    def roll_xy(self, n_x, n_y = 1):
-        """Roll over the x axis n_x positions and n_y positions the former rows
-        
-        This method has the purpose of "fixing" a bug in the acquisition of the
-        Orsay's microscopes and probably it does not have general interest
-        
-        Parameters
-        ----------
-        n_x : int
-        n_y : int
-        
-        Note: Useful to correct the SI column storing bug in Marcel's 
-        acquisition routines.
-        """
-        self.data = np.roll(self.data, n_x, 0)
-        self.data[:n_x,...] = np.roll(self.data[:n_x,...],n_y,1)
-        self._replot()
-
-    # TODO: After using this function the plotting does not work  
-    def swap_axis(self, axis1, axis2):
-        """Swaps the axes
-        
-        Parameters
-        ----------
-        axis1 : positive int
-        axis2 : positive int        
-        """
-        self.data = self.data.swapaxes(axis1,axis2)
-        c1 = self.axes_manager.axes[axis1]
-        c2 = self.axes_manager.axes[axis2]
-        c1.index_in_array, c2.index_in_array =  \
-            c2.index_in_array, c1.index_in_array
-        self.axes_manager.axes[axis1] = c2
-        self.axes_manager.axes[axis2] = c1
-        self.axes_manager.set_output_dim()
-        self._replot()
-        
-    def rebin(self, new_shape):
-        """
-        Rebins the data to the new shape
-        
-        Parameters
-        ----------
-        new_shape: tuple of ints
-            The new shape must be a divisor of the original shape        
-        """
-        factors = np.array(self.data.shape) / np.array(new_shape)
-        self.data = utils.rebin(self.data,new_shape)
-        for axis in self.axes_manager.axes:
-            axis.scale *= factors[axis.index_in_array]
-        self.get_dimensions_from_data()
-             
-    def split_in(self, axis, number_of_parts = None, steps = None):
-        """Splits the data
-        
-        The split can be defined either by the `number_of_parts` or by the 
-        `steps` size.
-        
-        Parameters
-        ----------
-        number_of_parts : int or None
-            Number of parts in which the SI will be splitted
-        steps : int or None
-            Size of the splitted parts
-        axis : int
-            The splitting axis
-            
-        Return
-        ------
-        tuple with the splitted signals
-        """
-        axis = self._get_positive_axis_index_index(axis)
-        if number_of_parts is None and steps is None:
-            if not self._splitting_steps:
-                messages.warning_exit(
-                "Please provide either number_of_parts or a steps list")
-            else:
-                steps = self._splitting_steps
-                print "Splitting in ", steps
-        elif number_of_parts is not None and steps is not None:
-            print "Using the given steps list. number_of_parts dimissed"
-        splitted = []
-        shape = self.data.shape
-        
-        if steps is None:
-            rounded = (shape[axis] - (shape[axis] % number_of_parts))
-            step =  rounded / number_of_parts
-            cut_node = range(0,rounded+step,step)
-        else:
-            cut_node = np.array([0] + steps).cumsum()
-        for i in xrange(len(cut_node)-1):
-            data = self.data[
-            (slice(None),)*axis + (slice(cut_node[i],cut_node[i+1]), Ellipsis)]
-            s = Signal({'data' : data})
-            # TODO: When copying plotting does not work
-#            s.axes = copy.deepcopy(self.axes_manager)
-            s.get_dimensions_from_data()
-            splitted.append(s)
-        return splitted
-
-    def unfold_if_multidim(self):
-        """Unfold the datacube if it is >2D
-    
-        Returns
-        -------
-    
-        Boolean. True if the data was unfolded by the function.
-        """
-        if len(self.axes_manager.axes)>2:
-            print "Automatically unfolding the data"
-            self.unfold()
-            return True
-        else:
-            return False
-
-    def unfold(self, steady_axis = -1, unfolded_axis = -2):
-        """Modify the shape of the data to obtain a 2D object
-        
-        Parameters
-        ----------
-        steady_axis : int
-            The index of the axis which dimension does not change
-        unfolded_axis : int
-            The index of the axis over which all the rest of the axes (except 
-            the steady axis) will be projected
-            
-        See also
-        --------
-        fold
-        """
-        
-        # It doesn't make sense unfolding when dim < 3
-        if len(self.data.squeeze().shape) < 3: return
-        
-        # We need to store the original shape and coordinates to be used by
-        # the fold function
-        self._shape_before_unfolding = self.data.shape
-        self._axes_manager_before_unfolding = self.axes_manager
-        
-        new_shape = [1] * len(self.data.shape)
-        new_shape[steady_axis] = self.data.shape[steady_axis]
-        new_shape[unfolded_axis] = -1
-        self.data = self.data.reshape(new_shape).squeeze()
-        self.axes_manager = AxesManager(
-            self._get_undefined_axes_list())
-        if steady_axis > unfolded_axis:
-            index = 1
-        else:
-            index = 0
-        nc = self._axes_manager_before_unfolding.axes[
-            steady_axis].get_axis_dictionary()
-        nc['index_in_array'] = index
-        self.axes_manager.axes[index].__init__(**nc)
-        self.axes_manager.axes[index].slice = slice(None)
-        self.axes_manager.axes[index - 1].slice = None
-        self._unfolded=True
-        self._replot()
-            
-    def fold(self):
-        """If the SI was previously unfolded, folds it back"""
-        if self._shape_before_unfolding is not None:
-            self.data = self.data.reshape(self._shape_before_unfolding)
-            self.axes_manager = self._axes_manager_before_unfolding
-            self._shape_before_unfolding = None
-            self._axes_manager_before_unfolding = None
-            self._unfolded4pca=False
-            self._unfolded=False
-            self._replot()
-
-    def _get_positive_axis_index_index(self, axis):
-        if axis < 0:
-            axis = len(self.data.shape) + axis
-        return axis
-
-
-
-    def iterate_axis(self, axis = -1):
-        # We make a copy to guarantee that the data in contiguous, otherwise
-        # it will not return a view of the data
-        self.data = self.data.copy()
-        axis = self._get_positive_axis_index_index(axis)
-        unfolded_axis = axis - 1
-        new_shape = [1] * len(self.data.shape)
-        new_shape[axis] = self.data.shape[axis]
-        new_shape[unfolded_axis] = -1
-        # Warning! if the data is not contigous it will make a copy!!
-        data = self.data.reshape(new_shape)
-        for i in xrange(data.shape[unfolded_axis]):
-            getitem = [0] * len(data.shape)
-            getitem[axis] = slice(None)
-            getitem[unfolded_axis] = i
-            yield(data[getitem])
-
-
-        
-    def sum(self, axis, return_signal = False):
-        """Sum the data over the specify axis
-        
-        Parameters
-        ----------
-        axis : int
-            The axis over which the operation will be performed
-        return_signal : bool
-            If False the operation will be performed on the current object. If
-            True, the current object will not be modified and the operation will
-             be performed in a new signal object that will be returned.
-             
-        Returns
-        -------
-        Depending on the value of the return_signal keyword, nothing or a signal
-         instance
-         
-        See also
-        --------
-        sum_in_mask, mean
-        
-        Usage
-        -----
-        >>> import numpy as np
-        >>> s = Signal({'data' : np.random.random((64,64,1024))})
-        >>> s.data.shape
-        (64,64,1024)
-        >>> s.sum(-1)
-        >>> s.data.shape
-        (64,64)
-        # If we just want to plot the result of the operation
-        s.sum(-1, True).plot()
-        """
-        if return_signal is True:
-            s = self.deepcopy()
-        else:
-            s = self
-        s.data = s.data.sum(axis)
-        s.axes_manager.axes.remove(s.axes_manager.axes[axis])
-        for _axis in s.axes_manager.axes:
-            if _axis.index_in_array > axis:
-                _axis.index_in_array -= 1
-        s.axes_manager.set_output_dim()
-        if return_signal is True:
-            return s
-            
-    def mean(self, axis, return_signal = False):
-        """Average the data over the specify axis
-        
-        Parameters
-        ----------
-        axis : int
-            The axis over which the operation will be performed
-        return_signal : bool
-            If False the operation will be performed on the current object. If
-            True, the current object will not be modified and the operation will
-             be performed in a new signal object that will be returned.
-             
-        Returns
-        -------
-        Depending on the value of the return_signal keyword, nothing or a signal
-         instance
-         
-        See also
-        --------
-        sum_in_mask, mean
-        
-        Usage
-        -----
-        >>> import numpy as np
-        >>> s = Signal({'data' : np.random.random((64,64,1024))})
-        >>> s.data.shape
-        (64,64,1024)
-        >>> s.mean(-1)
-        >>> s.data.shape
-        (64,64)
-        # If we just want to plot the result of the operation
-        s.mean(-1, True).plot()
-        """
-        if return_signal is True:
-            s = self.deepcopy()
-        else:
-            s = self
-        s.data = s.data.mean(axis)
-        s.axes_manager.axes.remove(s.axes_manager.axes[axis])
-        for _axis in s.axes_manager.axes:
-            if _axis.index_in_array > axis:
-                _axis.index_in_array -= 1
-        s.axes_manager.set_output_dim()
-        if return_signal is True:
-            return s 
-            
-    def copy(self):
-        return(copy.copy(self))
-        
-    def deepcopy(self):
-        return(copy.deepcopy(self))
-
-#    def sum_in_mask(self, mask):
-#        """Returns the result of summing all the spectra in the mask.
-#        
-#        Parameters
-#        ----------
-#        mask : boolean numpy array
-#        
-#        Returns
-#        -------
-#        Spectrum
-#        """
-#        dc = self.data_cube.copy()
-#        mask3D = mask.reshape([1,] + list(mask.shape)) * np.ones(dc.shape)
-#        dc = (mask3D*dc).sum(1).sum(1) / mask.sum()
-#        s = Spectrum()
-#        s.data_cube = dc.reshape((-1,1,1))
-#        s.get_dimensions_from_cube()
-#        utils.copy_energy_calibration(self,s)
-#        return s
-#
-#    def mean(self, axis):
-#        """Average the SI over the given axis
-#        
-#        Parameters
-#        ----------
-#        axis : int
-#        """
-#        dc = self.data_cube
-#        dc = dc.mean(axis)
-#        dc = dc.reshape(list(dc.shape) + [1,])
-#        self.data_cube = dc
-#        self.get_dimensions_from_cube()
-#        
-#    def roll(self, axis = 2, shift = 1):
-#        """Roll the SI. see numpy.roll
-#        
-#        Parameters
-#        ----------
-#        axis : int
-#        shift : int
-#        """
-#        self.data_cube = np.roll(self.data_cube, shift, axis)
-#        self._replot()
-#        
-
-#        
-#    def get_calibration_from(self, s):
-#        """Copy the calibration from another Spectrum instance
-#        Parameters
-#        ----------
-#        s : spectrum instance
-#        """
-#        utils.copy_energy_calibration(s, self)
-#    
-#    def estimate_variance(self, dc = None, gaussian_noise_var = None):
-#        """Variance estimation supposing Poissonian noise
-#        
-#        Parameters
-#        ----------
-#        dc : None or numpy array
-#            If None the SI is used to estimate its variance. Otherwise, the 
-#            provided array will be used.   
-#        Note
-#        ----
-#        The gain_factor and gain_offset from the aquisition parameters are used
-#        """
-#        print "Variace estimation using the following values:"
-#        print "Gain factor = ", self.acquisition_parameters.gain_factor
-#        print "Gain offset = ", self.acquisition_parameters.gain_offset
-#        if dc is None:
-#            dc = self.data_cube
-#        gain_factor = self.acquisition_parameters.gain_factor
-#        gain_offset = self.acquisition_parameters.gain_offset
-#        self.variance = dc*gain_factor + gain_offset
-#        if self.variance.min() < 0:
-#            if gain_offset == 0 and gaussian_noise_var is None:
-#                print "The variance estimation results in negative values"
-#                print "Maybe the gain_offset is wrong?"
-#                self.variance = None
-#                return
-#            elif gaussian_noise_var is None:
-#                print "Clipping the variance to the gain_offset value"
-#                self.variance = np.clip(self.variance, np.abs(gain_offset), 
-#                np.Inf)
-#            else:
-#                print "Clipping the variance to the gaussian_noise_var"
-#                self.variance = np.clip(self.variance, gaussian_noise_var, 
-#                np.Inf) 
-#   
-#    def calibrate(self, lcE = 642.6, rcE = 849.7, lc = 161.9, rc = 1137.6, 
-#    modify_calibration = True):
-#        dispersion = (rcE - lcE) / (rc - lc)
-#        origin = lcE - dispersion * lc
-#        print "Energy step = ", dispersion
-#        print "Energy origin = ", origin
-#        if modify_calibration is True:
-#            self.set_new_calibration(origin, dispersion)
-#        return origin, dispersion
-#    
-    def _correct_spatial_mask_when_unfolded(self, spatial_mask = None,):
-        #if 'unfolded' in self.history:
-        if spatial_mask is not None:
-           spatial_mask = \
-               spatial_mask.reshape((-1,))
-        return spatial_mask
-#        
-#    def get_single_spectrum(self):
-#        s = Spectrum({'calibration' : {'data_cube' : self()}})
-#        s.get_calibration_from(self)
-#        return s
-#        
-#    def sum_every_n(self,n):
-#        """Bin a line spectrum
-#        
-#        Parameters
-#        ----------
-#        step : float
-#            binning size
-#        
-#        Returns
-#        -------
-#        Binned line spectrum
-#        
-#        See also
-#        --------
-#        sum_every
-#        """
-#        dc = self.data_cube
-#        if dc.shape[1] % n != 0:
-#            messages.warning_exit(
-#            "n is not a divisor of the size of the line spectrum\n"
-#            "Try giving a different n or using sum_every instead")
-#        size_list = np.zeros((dc.shape[1] / n))
-#        size_list[:] = n
-#        return self.sum_every(size_list)
-#    
-#    def sum_every(self,size_list):
-#        """Sum a line spectrum intervals given in a list and return the 
-#        resulting SI
-#        
-#        Parameters
-#        ----------
-#        size_list : list of floats
-#            A list of the size of each interval to sum.
-#        
-#        Returns
-#        -------
-#        SI
-#        
-#        See also
-#        --------
-#        sum_every_n
-#        """
-#        dc = self.data_cube
-#        dc_shape = self.data_cube.shape
-#        if np.sum(size_list) != dc.shape[1]:
-#            messages.warning_exit(
-#            "The sum of the elements of the size list is not equal to the size" 
-#            " of the line spectrum")
-#        new_dc = np.zeros((dc_shape[0], len(size_list), 1))
-#        ch = 0
-#        for i in xrange(len(size_list)):
-#            new_dc[:,i,0] = dc[:,ch:ch + size_list[i], 0].sum(1)
-#            ch += size_list[i]
-#        sp = Spectrum()
-#        sp.data_cube = new_dc
-#        sp.get_dimensions_from_cube()
-#        return sp
-        
-        
-#class SignalwHistory(Signal):
-#    def _get_cube(self):
-#        return self.__cubes[self.current_cube]['data']
-#    
-#    def _set_cube(self,arg):
-#        self.__cubes[self.current_cube]['data'] = arg
-#    data_cube = property(_get_cube,_set_cube)
-#    
-#    def __new_cube(self, cube, treatment):
-#        history = copy.copy(self.history)
-#        history.append(treatment)
-#        if self.backup_cubes:
-#            self.__cubes.append({'data' : cube, 'history': history})
-#        else:
-#            self.__cubes[-1]['data'] = cube
-#            self.__cubes[-1]['history'] = history
-#        self.current_cube = -1
-#        
-#    def _get_history(self):
-#        return self.__cubes[self.current_cube]['history']
-#    def _set_treatment(self,arg):
-#        self.__cubes[self.current_cube]['history'].append(arg)
-#        
-#    history = property(_get_history,_set_treatment)
-#    
-#    def print_history(self):
-#        """Prints the history of the SI to the stdout"""
-#        i = 0
-#        print
-#        print "Cube\tHistory"
-#        print "----\t----------"
-#        print
-#        for cube in self.__cubes:
-#            print i,'\t', cube['history']
-#            i+=1
-#            
-        
-        
-        
-    
-    
-        
-        
+# -*- coding: utf-8 -*-
+"""
+Created on Wed Oct 06 09:48:42 2010
+
+"""
+import types
+import copy
+
+import numpy as np
+import enthought.traits.api as t
+import enthought.traits.ui.api as tui 
+
+from eelslab import messages
+from eelslab.axes import AxesManager
+from eelslab import file_io
+from eelslab.drawing import mpl_hie, mpl_hse
+from eelslab import utils
+from eelslab.mva.mva import MVA, MVA_Results
+
+class Parameters(t.HasTraits,object):
+    """A class to comfortably access some parameters as attributes"""
+    name = t.Str("UnnamedFile")
+
+    def __init__(self, dictionary={}):
+        super(Parameters, self).__init__()
+        self.load_dictionary(dictionary)
+        
+    def load_dictionary(self, dictionary):
+        for key, value in dictionary.iteritems():
+            self.__setattr__(key, value)
+ 
+    def print_items(self):
+        """Prints only the attributes that are not methods"""
+        for item in self.__dict__.items():
+            if type(item) != types.MethodType:
+                print("%s = %s") % item
+                
+    def _get_parameters_dictionary(self):
+        par_dict = {}
+        for item in self.__dict__.items():
+            if type(item) != types.MethodType:
+                par_dict.__setitem__(*item)
+        return par_dict
+
+class Signal(t.HasTraits, MVA):
+    data = t.Array()
+    axes_manager = t.Instance(AxesManager)
+    original_parameters = t.Instance(Parameters)
+    mapped_parameters = t.Instance(Parameters)
+    physical_property = t.Str()
+    
+    def __init__(self, file_data_dict):
+        """All data interaction is made through this class or its subclasses
+            
+        
+        Parameters:
+        -----------
+        dictionary : dictionary
+           see load_dictionary for the format
+        """    
+        super(Signal, self).__init__()
+        self.mapped_parameters=Parameters()
+        self.original_parameters=Parameters()
+        self.load_dictionary(file_data_dict)
+        self._plot = None
+        self.mva_results=MVA_Results()
+        self._shape_before_unfolding = None
+        
+    def load_dictionary(self, file_data_dict):
+        """Parameters:
+        -----------
+        file_data_dict : dictionary
+            A dictionary containing at least a 'data' keyword with an array of 
+            arbitrary dimensions. Additionally the dictionary can contain the 
+            following keys:
+                axes: a dictionary that defines the axes (see the 
+                    AxesManager class)
+                attributes: a dictionary which keywords are stored as attributes 
+                of the signal class
+                mapped_parameters: a dictionary containing a set of parameters that 
+                    will be stored as attributes of a Parameters class. 
+                    For some subclasses some particular parameters might be 
+                    mandatory.
+                original_parameters: a dictionary that will be accesible in the 
+                    original_parameters attribute of the signal class and that 
+                    typically contains all the parameters that has been imported
+                    from the original data file.
+        """
+        self.data = file_data_dict['data']
+        if not file_data_dict.has_key('axes'):
+            file_data_dict['axes'] = self._get_undefined_axes_list()
+        self.axes_manager = AxesManager(
+            file_data_dict['axes'])
+        if not file_data_dict.has_key('mapped_parameters'):
+            file_data_dict['mapped_parameters'] = {}
+        if not file_data_dict.has_key('original_parameters'):
+            file_data_dict['original_parameters'] = {}
+        if file_data_dict.has_key('attributes'):
+            for key, value in file_data_dict['attributes'].iteritems():
+                self.__setattr__(key, value)
+        self.original_parameters.load_dictionary(
+        file_data_dict['original_parameters'])
+        self.mapped_parameters.load_dictionary(
+            file_data_dict['mapped_parameters'])
+            
+    def _get_signal_dict(self):
+        dic = {}
+        dic['data'] = self.data.copy()
+        dic['axes'] = self.axes_manager._get_axes_dicts()
+        dic['mapped_parameters'] = \
+        self.mapped_parameters._get_parameters_dictionary()
+        dic['original_parameters'] = \
+        self.original_parameters._get_parameters_dictionary()
+        return dic
+        
+    def _get_undefined_axes_list(self):
+        axes = []
+        for i in xrange(len(self.data.shape)):
+            axes.append({   'name' : 'undefined',
+                            'scale' : 1.,
+                            'offset' : 0.,
+                            'size' : int(self.data.shape[i]),
+                            'units' : 'undefined',
+                            'index_in_array' : i,})
+        return axes
+                
+    def __call__(self, axes_manager = None):
+        if axes_manager is None:
+            axes_manager = self.axes_manager
+        return self.data.__getitem__(axes_manager._getitem_tuple)
+        
+    def _get_hse_1D_explorer(self, *args, **kwargs):
+        islice = self.axes_manager._slicing_axes[0].index_in_array
+        inslice = self.axes_manager._non_slicing_axes[0].index_in_array
+        if islice > inslice:
+            return self.data.squeeze()
+        else:
+            return self.data.squeeze().T
+            
+    def _get_hse_2D_explorer(self, *args, **kwargs):
+        islice = self.axes_manager._slicing_axes[0].index_in_array
+        data = self.data.sum(islice)
+        return data
+    
+    def _get_hie_explorer(self, *args, **kwargs):
+        isslice = [self.axes_manager._slicing_axes[0].index_in_array, 
+                   self.axes_manager._slicing_axes[1].index_in_array]
+        isslice.sort()
+        data = self.data.sum(isslice[1]).sum(isslice[0])
+        return data
+         
+    def _get_explorer(self, *args, **kwargs):
+        nav_dim = self.axes_manager.navigation_dim
+        if self.axes_manager.output_dim == 1:
+            if nav_dim == 1:
+                return self._get_hse_1D_explorer(*args, **kwargs)
+            elif nav_dim == 2:
+                return self._get_hse_2D_explorer(*args, **kwargs)
+            else:
+                return None
+        if self.axes_manager.output_dim == 2:
+            if nav_dim == 1 or nav_dim == 2:
+                return self._get_hie_explorer(*args, **kwargs)
+            else:
+                return None
+        else:
+            return None
+            
+    def plot(self, axes_manager = None):
+        if self._plot is not None:
+                try:
+                    self._plot.close()
+                except:
+                    # If it was already closed it will raise an exception,
+                    # but we want to carry on...
+                    pass
+                
+        if axes_manager is None:
+            axes_manager = self.axes_manager
+            
+        if axes_manager.output_dim == 1:
+            # Hyperspectrum
+                            
+            self._plot = mpl_hse.MPL_HyperSpectrum_Explorer()
+            self._plot.spectrum_data_function = self.__call__
+            self._plot.spectrum_title = self.mapped_parameters.name
+            self._plot.xlabel = '%s (%s)' % (
+                self.axes_manager._slicing_axes[0].name, 
+                self.axes_manager._slicing_axes[0].units)
+            self._plot.ylabel = 'Intensity'
+            self._plot.axes_manager = axes_manager
+            self._plot.axis = self.axes_manager._slicing_axes[0].axis
+            
+            # Image properties
+            if self.axes_manager._non_slicing_axes:
+                self._plot.image_data_function = self._get_explorer
+                self._plot.image_title = ''
+                self._plot.pixel_size = \
+                self.axes_manager._non_slicing_axes[0].scale
+                self._plot.pixel_units = \
+                self.axes_manager._non_slicing_axes[0].units
+            self._plot.plot()
+            
+        elif axes_manager.output_dim == 2:
+            
+            # Mike's playground with new plotting toolkits - needs to be a branch.
+            """
+            if len(self.data.shape)==2:
+                from drawing.guiqwt_hie import image_plot_2D
+                image_plot_2D(self)
+            
+            import drawing.chaco_hie
+            self._plot = drawing.chaco_hie.Chaco_HyperImage_Explorer(self)
+            self._plot.configure_traits()
+            """
+            self._plot = mpl_hie.MPL_HyperImage_Explorer()
+            self._plot.image_data_function = self.__call__
+            self._plot.navigator_data_function = self._get_explorer
+            self._plot.axes_manager = axes_manager
+            self._plot.plot()
+            
+        else:
+            messages.warning_exit('Plotting is not supported for this view')
+        
+    traits_view = tui.View(
+        tui.Item('name'),
+        tui.Item('physical_property'),
+        tui.Item('units'),
+        tui.Item('offset'),
+        tui.Item('scale'),)
+    
+    def save(self, filename, only_view = False, **kwds):
+        """Saves the signal in the specified format.
+        
+        The function gets the format from the extension. You can use:
+            - hdf5 for HDF5
+            - nc for NetCDF
+            - msa for EMSA/MSA single spectrum saving.
+            - bin to produce a raw binary file
+            - Many image formats such as png, tiff, jpeg...
+        
+        Please note that not all the formats supports saving datasets of 
+        arbitrary dimensions, e.g. msa only suports 1D data.
+        
+        Parameters
+        ----------
+        filename : str
+        msa_format : {'Y', 'XY'}
+            'Y' will produce a file without the energy axis. 'XY' will also 
+            save another column with the energy axis. For compatibility with 
+            Gatan Digital Micrograph 'Y' is the default.
+        only_view : bool
+            If True, only the current view will be saved. Otherwise the full 
+            dataset is saved. Please note that not all the formats support this 
+            option at the moment.
+        """
+        file_io.save(filename, self, **kwds)
+        
+    def _replot(self):
+        if self._plot is not None:
+            if self._plot.is_active() is True:
+                self.plot()
+                
+    def get_dimensions_from_data(self):
+        """Get the dimension parameters from the data_cube. Useful when the 
+        data_cube was externally modified, or when the SI was not loaded from
+        a file
+        """
+        dc = self.data
+        for axis in self.axes_manager.axes:
+            axis.size = int(dc.shape[axis.index_in_array])
+            print("%s size: %i" % 
+            (axis.name, dc.shape[axis.index_in_array]))
+        self._replot()
+        
+    # Transform ________________________________________________________________
+        
+    def crop_in_pixels(self, axis, i1 = None, i2 = None):
+        """Crops the data in a given axis. The range is given in pixels
+        axis : int
+        i1 : int
+            Start index
+        i2 : int
+            End index
+            
+        See also:
+        ---------
+        crop_in_units
+        """
+        axis = self._get_positive_axis_index_index(axis)
+        if i1 is not None:
+            new_offset = self.axes_manager.axes[axis].axis[i1]
+        # We take a copy to guarantee the continuity of the data
+        self.data = self.data[
+        (slice(None),)*axis + (slice(i1, i2), Ellipsis)].copy()
+        
+        if i1 is not None:
+            self.axes_manager.axes[axis].offset = new_offset
+        self.get_dimensions_from_data()      
+        
+    def crop_in_units(self, axis, x1 = None, x2 = None):
+        """Crops the data in a given axis. The range is given in the units of 
+        the axis
+         
+        axis : int
+        i1 : int
+            Start index
+        i2 : int
+            End index
+            
+        See also:
+        ---------
+        crop_in_pixels
+        
+        """
+        i1 = self.axes_manager.axes[axis].value2index(x1)
+        i2 = self.axes_manager.axes[axis].value2index(x2)
+        self.crop_in_pixels(axis, i1, i2)
+        
+    def roll_xy(self, n_x, n_y = 1):
+        """Roll over the x axis n_x positions and n_y positions the former rows
+        
+        This method has the purpose of "fixing" a bug in the acquisition of the
+        Orsay's microscopes and probably it does not have general interest
+        
+        Parameters
+        ----------
+        n_x : int
+        n_y : int
+        
+        Note: Useful to correct the SI column storing bug in Marcel's 
+        acquisition routines.
+        """
+        self.data = np.roll(self.data, n_x, 0)
+        self.data[:n_x,...] = np.roll(self.data[:n_x,...],n_y,1)
+        self._replot()
+
+    # TODO: After using this function the plotting does not work  
+    def swap_axis(self, axis1, axis2):
+        """Swaps the axes
+        
+        Parameters
+        ----------
+        axis1 : positive int
+        axis2 : positive int        
+        """
+        self.data = self.data.swapaxes(axis1,axis2)
+        c1 = self.axes_manager.axes[axis1]
+        c2 = self.axes_manager.axes[axis2]
+        c1.index_in_array, c2.index_in_array =  \
+            c2.index_in_array, c1.index_in_array
+        self.axes_manager.axes[axis1] = c2
+        self.axes_manager.axes[axis2] = c1
+        self.axes_manager.set_output_dim()
+        self._replot()
+        
+    def rebin(self, new_shape):
+        """
+        Rebins the data to the new shape
+        
+        Parameters
+        ----------
+        new_shape: tuple of ints
+            The new shape must be a divisor of the original shape        
+        """
+        factors = np.array(self.data.shape) / np.array(new_shape)
+        self.data = utils.rebin(self.data,new_shape)
+        for axis in self.axes_manager.axes:
+            axis.scale *= factors[axis.index_in_array]
+        self.get_dimensions_from_data()
+             
+    def split_in(self, axis, number_of_parts = None, steps = None):
+        """Splits the data
+        
+        The split can be defined either by the `number_of_parts` or by the 
+        `steps` size.
+        
+        Parameters
+        ----------
+        number_of_parts : int or None
+            Number of parts in which the SI will be splitted
+        steps : int or None
+            Size of the splitted parts
+        axis : int
+            The splitting axis
+            
+        Return
+        ------
+        tuple with the splitted signals
+        """
+        axis = self._get_positive_axis_index_index(axis)
+        if number_of_parts is None and steps is None:
+            if not self._splitting_steps:
+                messages.warning_exit(
+                "Please provide either number_of_parts or a steps list")
+            else:
+                steps = self._splitting_steps
+                print "Splitting in ", steps
+        elif number_of_parts is not None and steps is not None:
+            print "Using the given steps list. number_of_parts dimissed"
+        splitted = []
+        shape = self.data.shape
+        
+        if steps is None:
+            rounded = (shape[axis] - (shape[axis] % number_of_parts))
+            step =  rounded / number_of_parts
+            cut_node = range(0,rounded+step,step)
+        else:
+            cut_node = np.array([0] + steps).cumsum()
+        for i in xrange(len(cut_node)-1):
+            data = self.data[
+            (slice(None),)*axis + (slice(cut_node[i],cut_node[i+1]), Ellipsis)]
+            s = Signal({'data' : data})
+            # TODO: When copying plotting does not work
+#            s.axes = copy.deepcopy(self.axes_manager)
+            s.get_dimensions_from_data()
+            splitted.append(s)
+        return splitted
+
+    def unfold_if_multidim(self):
+        """Unfold the datacube if it is >2D
+    
+        Returns
+        -------
+    
+        Boolean. True if the data was unfolded by the function.
+        """
+        if len(self.axes_manager.axes)>2:
+            print "Automatically unfolding the data"
+            self.unfold()
+            return True
+        else:
+            return False
+
+    def unfold(self, steady_axis = -1, unfolded_axis = -2):
+        """Modify the shape of the data to obtain a 2D object
+        
+        Parameters
+        ----------
+        steady_axis : int
+            The index of the axis which dimension does not change
+        unfolded_axis : int
+            The index of the axis over which all the rest of the axes (except 
+            the steady axis) will be projected
+            
+        See also
+        --------
+        fold
+        """
+        
+        # It doesn't make sense unfolding when dim < 3
+        if len(self.data.squeeze().shape) < 3: return
+        
+        # We need to store the original shape and coordinates to be used by
+        # the fold function
+        self._shape_before_unfolding = self.data.shape
+        self._axes_manager_before_unfolding = self.axes_manager
+        
+        new_shape = [1] * len(self.data.shape)
+        new_shape[steady_axis] = self.data.shape[steady_axis]
+        new_shape[unfolded_axis] = -1
+        self.data = self.data.reshape(new_shape).squeeze()
+        self.axes_manager = AxesManager(
+            self._get_undefined_axes_list())
+        if steady_axis > unfolded_axis:
+            index = 1
+        else:
+            index = 0
+        nc = self._axes_manager_before_unfolding.axes[
+            steady_axis].get_axis_dictionary()
+        nc['index_in_array'] = index
+        self.axes_manager.axes[index].__init__(**nc)
+        self.axes_manager.axes[index].slice = slice(None)
+        self.axes_manager.axes[index - 1].slice = None
+        self._replot()
+            
+    def fold(self):
+        """If the SI was previously unfolded, folds it back"""
+        if self._shape_before_unfolding is not None:
+            self.data = self.data.reshape(self._shape_before_unfolding)
+            self.axes_manager = self._axes_manager_before_unfolding
+            self._shape_before_unfolding = None
+            self._axes_manager_before_unfolding = None
+            self._unfolded4pca=False
+            self._replot()
+
+    def _get_positive_axis_index_index(self, axis):
+        if axis < 0:
+            axis = len(self.data.shape) + axis
+        return axis
+
+
+
+    def iterate_axis(self, axis = -1):
+        # We make a copy to guarantee that the data in contiguous, otherwise
+        # it will not return a view of the data
+        self.data = self.data.copy()
+        axis = self._get_positive_axis_index_index(axis)
+        unfolded_axis = axis - 1
+        new_shape = [1] * len(self.data.shape)
+        new_shape[axis] = self.data.shape[axis]
+        new_shape[unfolded_axis] = -1
+        # Warning! if the data is not contigous it will make a copy!!
+        data = self.data.reshape(new_shape)
+        for i in xrange(data.shape[unfolded_axis]):
+            getitem = [0] * len(data.shape)
+            getitem[axis] = slice(None)
+            getitem[unfolded_axis] = i
+            yield(data[getitem])
+
+
+        
+    def sum(self, axis, return_signal = False):
+        """Sum the data over the specify axis
+        
+        Parameters
+        ----------
+        axis : int
+            The axis over which the operation will be performed
+        return_signal : bool
+            If False the operation will be performed on the current object. If
+            True, the current object will not be modified and the operation will
+             be performed in a new signal object that will be returned.
+             
+        Returns
+        -------
+        Depending on the value of the return_signal keyword, nothing or a signal
+         instance
+         
+        See also
+        --------
+        sum_in_mask, mean
+        
+        Usage
+        -----
+        >>> import numpy as np
+        >>> s = Signal({'data' : np.random.random((64,64,1024))})
+        >>> s.data.shape
+        (64,64,1024)
+        >>> s.sum(-1)
+        >>> s.data.shape
+        (64,64)
+        # If we just want to plot the result of the operation
+        s.sum(-1, True).plot()
+        """
+        if return_signal is True:
+            s = self.deepcopy()
+        else:
+            s = self
+        s.data = s.data.sum(axis)
+        s.axes_manager.axes.remove(s.axes_manager.axes[axis])
+        for _axis in s.axes_manager.axes:
+            if _axis.index_in_array > axis:
+                _axis.index_in_array -= 1
+        s.axes_manager.set_output_dim()
+        if return_signal is True:
+            return s
+            
+    def mean(self, axis, return_signal = False):
+        """Average the data over the specify axis
+        
+        Parameters
+        ----------
+        axis : int
+            The axis over which the operation will be performed
+        return_signal : bool
+            If False the operation will be performed on the current object. If
+            True, the current object will not be modified and the operation will
+             be performed in a new signal object that will be returned.
+             
+        Returns
+        -------
+        Depending on the value of the return_signal keyword, nothing or a signal
+         instance
+         
+        See also
+        --------
+        sum_in_mask, mean
+        
+        Usage
+        -----
+        >>> import numpy as np
+        >>> s = Signal({'data' : np.random.random((64,64,1024))})
+        >>> s.data.shape
+        (64,64,1024)
+        >>> s.mean(-1)
+        >>> s.data.shape
+        (64,64)
+        # If we just want to plot the result of the operation
+        s.mean(-1, True).plot()
+        """
+        if return_signal is True:
+            s = self.deepcopy()
+        else:
+            s = self
+        s.data = s.data.mean(axis)
+        s.axes_manager.axes.remove(s.axes_manager.axes[axis])
+        for _axis in s.axes_manager.axes:
+            if _axis.index_in_array > axis:
+                _axis.index_in_array -= 1
+        s.axes_manager.set_output_dim()
+        if return_signal is True:
+            return s 
+            
+    def copy(self):
+        return(copy.copy(self))
+        
+    def deepcopy(self):
+        return(copy.deepcopy(self))
+
+#    def sum_in_mask(self, mask):
+#        """Returns the result of summing all the spectra in the mask.
+#        
+#        Parameters
+#        ----------
+#        mask : boolean numpy array
+#        
+#        Returns
+#        -------
+#        Spectrum
+#        """
+#        dc = self.data_cube.copy()
+#        mask3D = mask.reshape([1,] + list(mask.shape)) * np.ones(dc.shape)
+#        dc = (mask3D*dc).sum(1).sum(1) / mask.sum()
+#        s = Spectrum()
+#        s.data_cube = dc.reshape((-1,1,1))
+#        s.get_dimensions_from_cube()
+#        utils.copy_energy_calibration(self,s)
+#        return s
+#
+#    def mean(self, axis):
+#        """Average the SI over the given axis
+#        
+#        Parameters
+#        ----------
+#        axis : int
+#        """
+#        dc = self.data_cube
+#        dc = dc.mean(axis)
+#        dc = dc.reshape(list(dc.shape) + [1,])
+#        self.data_cube = dc
+#        self.get_dimensions_from_cube()
+#        
+#    def roll(self, axis = 2, shift = 1):
+#        """Roll the SI. see numpy.roll
+#        
+#        Parameters
+#        ----------
+#        axis : int
+#        shift : int
+#        """
+#        self.data_cube = np.roll(self.data_cube, shift, axis)
+#        self._replot()
+#        
+
+#        
+#    def get_calibration_from(self, s):
+#        """Copy the calibration from another Spectrum instance
+#        Parameters
+#        ----------
+#        s : spectrum instance
+#        """
+#        utils.copy_energy_calibration(s, self)
+#    
+#    def estimate_variance(self, dc = None, gaussian_noise_var = None):
+#        """Variance estimation supposing Poissonian noise
+#        
+#        Parameters
+#        ----------
+#        dc : None or numpy array
+#            If None the SI is used to estimate its variance. Otherwise, the 
+#            provided array will be used.   
+#        Note
+#        ----
+#        The gain_factor and gain_offset from the aquisition parameters are used
+#        """
+#        print "Variace estimation using the following values:"
+#        print "Gain factor = ", self.acquisition_parameters.gain_factor
+#        print "Gain offset = ", self.acquisition_parameters.gain_offset
+#        if dc is None:
+#            dc = self.data_cube
+#        gain_factor = self.acquisition_parameters.gain_factor
+#        gain_offset = self.acquisition_parameters.gain_offset
+#        self.variance = dc*gain_factor + gain_offset
+#        if self.variance.min() < 0:
+#            if gain_offset == 0 and gaussian_noise_var is None:
+#                print "The variance estimation results in negative values"
+#                print "Maybe the gain_offset is wrong?"
+#                self.variance = None
+#                return
+#            elif gaussian_noise_var is None:
+#                print "Clipping the variance to the gain_offset value"
+#                self.variance = np.clip(self.variance, np.abs(gain_offset), 
+#                np.Inf)
+#            else:
+#                print "Clipping the variance to the gaussian_noise_var"
+#                self.variance = np.clip(self.variance, gaussian_noise_var, 
+#                np.Inf) 
+#   
+#    def calibrate(self, lcE = 642.6, rcE = 849.7, lc = 161.9, rc = 1137.6, 
+#    modify_calibration = True):
+#        dispersion = (rcE - lcE) / (rc - lc)
+#        origin = lcE - dispersion * lc
+#        print "Energy step = ", dispersion
+#        print "Energy origin = ", origin
+#        if modify_calibration is True:
+#            self.set_new_calibration(origin, dispersion)
+#        return origin, dispersion
+#    
+    def _correct_spatial_mask_when_unfolded(self, spatial_mask = None,):
+        #if 'unfolded' in self.history:
+        if spatial_mask is not None:
+           spatial_mask = \
+               spatial_mask.reshape((-1,))
+        return spatial_mask
+#        
+#    def get_single_spectrum(self):
+#        s = Spectrum({'calibration' : {'data_cube' : self()}})
+#        s.get_calibration_from(self)
+#        return s
+#        
+#    def sum_every_n(self,n):
+#        """Bin a line spectrum
+#        
+#        Parameters
+#        ----------
+#        step : float
+#            binning size
+#        
+#        Returns
+#        -------
+#        Binned line spectrum
+#        
+#        See also
+#        --------
+#        sum_every
+#        """
+#        dc = self.data_cube
+#        if dc.shape[1] % n != 0:
+#            messages.warning_exit(
+#            "n is not a divisor of the size of the line spectrum\n"
+#            "Try giving a different n or using sum_every instead")
+#        size_list = np.zeros((dc.shape[1] / n))
+#        size_list[:] = n
+#        return self.sum_every(size_list)
+#    
+#    def sum_every(self,size_list):
+#        """Sum a line spectrum intervals given in a list and return the 
+#        resulting SI
+#        
+#        Parameters
+#        ----------
+#        size_list : list of floats
+#            A list of the size of each interval to sum.
+#        
+#        Returns
+#        -------
+#        SI
+#        
+#        See also
+#        --------
+#        sum_every_n
+#        """
+#        dc = self.data_cube
+#        dc_shape = self.data_cube.shape
+#        if np.sum(size_list) != dc.shape[1]:
+#            messages.warning_exit(
+#            "The sum of the elements of the size list is not equal to the size" 
+#            " of the line spectrum")
+#        new_dc = np.zeros((dc_shape[0], len(size_list), 1))
+#        ch = 0
+#        for i in xrange(len(size_list)):
+#            new_dc[:,i,0] = dc[:,ch:ch + size_list[i], 0].sum(1)
+#            ch += size_list[i]
+#        sp = Spectrum()
+#        sp.data_cube = new_dc
+#        sp.get_dimensions_from_cube()
+#        return sp
+        
+        
+#class SignalwHistory(Signal):
+#    def _get_cube(self):
+#        return self.__cubes[self.current_cube]['data']
+#    
+#    def _set_cube(self,arg):
+#        self.__cubes[self.current_cube]['data'] = arg
+#    data_cube = property(_get_cube,_set_cube)
+#    
+#    def __new_cube(self, cube, treatment):
+#        history = copy.copy(self.history)
+#        history.append(treatment)
+#        if self.backup_cubes:
+#            self.__cubes.append({'data' : cube, 'history': history})
+#        else:
+#            self.__cubes[-1]['data'] = cube
+#            self.__cubes[-1]['history'] = history
+#        self.current_cube = -1
+#        
+#    def _get_history(self):
+#        return self.__cubes[self.current_cube]['history']
+#    def _set_treatment(self,arg):
+#        self.__cubes[self.current_cube]['history'].append(arg)
+#        
+#    history = property(_get_history,_set_treatment)
+#    
+#    def print_history(self):
+#        """Prints the history of the SI to the stdout"""
+#        i = 0
+#        print
+#        print "Cube\tHistory"
+#        print "----\t----------"
+#        print
+#        for cube in self.__cubes:
+#            print i,'\t', cube['history']
+#            i+=1
+#            
+        
+        
+        
+    
+    
+        
+        