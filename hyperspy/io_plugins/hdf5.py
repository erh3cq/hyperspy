--- conflicted
+++ resolved
@@ -254,11 +254,8 @@
                                                                         
 def file_writer(filename, signal, compression = 'gzip', *args, **kwds):
     with h5py.File(filename, mode = 'w') as f:
-<<<<<<< HEAD
-=======
         f.attrs['file_format'] = "Hyperspy"
         f.attrs['file_format_version'] = version
->>>>>>> 652dfb26
         exps = f.create_group('Experiments')
         group_name = signal.mapped_parameters.title if \
                      signal.mapped_parameters.title else '__unnamed__'
