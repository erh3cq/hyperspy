--- conflicted
+++ resolved
@@ -77,13 +77,12 @@
            Maximum number of threads used when ``parallel=True``. If None, defaults
            to ``min(32, os.cpu_count())``."""
 
-<<<<<<< HEAD
 CLUSTER_SIGNALS_ARG = \
     """signal : {"mean", "sum", "centroid"}, optional
            If "mean" or "sum" return the mean signal or sum respectively
            over each cluster. If "centroid", returns the signals closest
            to the centroid."""
-=======
+
 HISTOGRAM_BIN_ARGS = \
     """bins : int or sequence of scalars or str, default "fd"
            If `bins` is an int, it defines the number of equal-width
@@ -148,5 +147,4 @@
     """max_num_bins : int, default 250
            When estimating the bins using one of the str methods, the
            number of bins is capped by this number to avoid a MemoryError
-           being raised by :py:func:`numpy.histogram`."""
->>>>>>> 03cb77f1
+           being raised by :py:func:`numpy.histogram`."""