--- conflicted
+++ resolved
@@ -21,10 +21,7 @@
 
 from hyperspy.signals import EDSTEMSpectrum, Simulation
 from hyperspy.defaults_parser import preferences
-<<<<<<< HEAD
-=======
 from hyperspy.components import Gaussian
->>>>>>> f92c088d
 from hyperspy.misc.eds import utils as utils_eds
 
 
@@ -102,51 +99,6 @@
                      energy_axis.scale)
 
 
-<<<<<<< HEAD
-class Test_vacum_mask:
-
-    def setUp(self):
-        s = Simulation(np.array([np.linspace(0.001,0.5,20)]*100).T)
-        s.add_poissonian_noise()
-        s = EDSTEMSpectrum(s.data)
-        self.signal = s
-
-    def test_vacuum_mask(self):
-        s = self.signal
-        assert_equal(s.vacuum_mask().data[0], True)
-        assert_equal(s.vacuum_mask().data[-1], False)
-
-
-class Test_simple_model:
-
-    def setUp(self):
-        s = utils_eds.xray_lines_model()
-        self.signal = s
-
-    def test_intensity(self):
-        s = self.signal
-        assert_true(np.allclose(
-            [i.data for i in s.get_lines_intensity(
-                integration_window_factor=5.0)], [0.5, 0.5], atol=1e-1))
-
-
-
-# class Test_get_lines_intentisity:
-#    def setUp(self):
-# Create an empty spectrum
-#        s = EDSTEMSpectrum(np.ones((4,2,1024)))
-#        energy_axis = s.axes_manager.signal_axes[0]
-#        energy_axis.scale = 0.01
-#        energy_axis.offset = -0.10
-#        energy_axis.units = 'keV'
-#        self.signal = s
-#
-#    def test(self):
-#        s = self.signal
-#        s.set_elements(['Al','Ni'],['Ka','La'])
-#        sAl = s.get_lines_intensity(plot_result=True)[0]
-#        assert_true(np.allclose(s[...,0].data*15.0, sAl.data))
-=======
 class Test_quantification:
 
     def setUp(self):
@@ -210,4 +162,16 @@
         s = self.signal
         assert_equal(s.vacuum_mask().data[0], True)
         assert_equal(s.vacuum_mask().data[-1], False)
->>>>>>> f92c088d
+
+
+class Test_simple_model:
+
+    def setUp(self):
+        s = utils_eds.xray_lines_model()
+        self.signal = s
+
+    def test_intensity(self):
+        s = self.signal
+        assert_true(np.allclose(
+            [i.data for i in s.get_lines_intensity(
+                integration_window_factor=5.0)], [0.5, 0.5], atol=1e-1))