# Copyright 2007-2016 The HyperSpy developers
#
# This file is part of  HyperSpy.
#
#  HyperSpy is free software: you can redistribute it and/or modify
# it under the terms of the GNU General Public License as published by
# the Free Software Foundation, either version 3 of the License, or
# (at your option) any later version.
#
#  HyperSpy is distributed in the hope that it will be useful,
# but WITHOUT ANY WARRANTY; without even the implied warranty of
# MERCHANTABILITY or FITNESS FOR A PARTICULAR PURPOSE.  See the
# GNU General Public License for more details.
#
# You should have received a copy of the GNU General Public License
# along with  HyperSpy.  If not, see <http://www.gnu.org/licenses/>.


import numpy as np
import pytest

from hyperspy import signals, model
from hyperspy.decorators import lazifyTestClass


@lazifyTestClass
class Test_Estimate_Elastic_Scattering_Threshold:

    def setup_method(self, method):
        # Create an empty spectrum
        s = signals.EELSSpectrum(np.zeros((3, 2, 1024)))
        energy_axis = s.axes_manager.signal_axes[0]
        energy_axis.scale = 0.02
        energy_axis.offset = -5

        gauss = model.components1d.Gaussian()
        gauss.centre.value = 0
        gauss.A.value = 5000
        gauss.sigma.value = 0.5
        gauss2 = model.components1d.Gaussian()
        gauss2.sigma.value = 0.5
        # Inflexion point 1.5
        gauss2.A.value = 5000
        gauss2.centre.value = 5
        s.data[:] = (gauss.function(energy_axis.axis) +
                     gauss2.function(energy_axis.axis))
        self.signal = s

    def test_min_in_window_with_smoothing(self):
        s = self.signal
        thr = s.estimate_elastic_scattering_threshold(
            window=5,
            window_length=5,
            tol=0.00001,
        )
        np.testing.assert_allclose(thr.data, 2.5, atol=10e-3)
        assert thr.metadata.Signal.signal_type == ""
        assert thr.axes_manager.signal_dimension == 0

    def test_min_in_window_without_smoothing_single_spectrum(self):
        s = self.signal.inav[0, 0]
        thr = s.estimate_elastic_scattering_threshold(
            window=5,
            window_length=0,
            tol=0.001,
        )
        np.testing.assert_allclose(thr.data, 2.49, atol=10e-3)

    def test_min_in_window_without_smoothing(self):
        s = self.signal
        thr = s.estimate_elastic_scattering_threshold(
            window=5,
            window_length=0,
            tol=0.001,
        )
        np.testing.assert_allclose(thr.data, 2.49, atol=10e-3)

    def test_min_not_in_window(self):
        # If I use a much lower window, this is the value that has to be
        # returned as threshold.
        s = self.signal
        data = s.estimate_elastic_scattering_threshold(window=1.5,
                                                       tol=0.001,
                                                       ).data
        assert np.all(np.isnan(data))

    def test_estimate_elastic_scattering_intensity(self):
        s = self.signal
        threshold = s.estimate_elastic_scattering_threshold(window=4.)
        # Threshold is nd signal
        t = s.estimate_elastic_scattering_intensity(threshold=threshold)
        assert t.metadata.Signal.signal_type == ""
        assert t.axes_manager.signal_dimension == 0
        np.testing.assert_array_almost_equal(t.data, 249999.985133)
        # Threshold is signal, 1 spectrum
        s0 = s.inav[0]
        t0 = s0.estimate_elastic_scattering_threshold(window=4.)
        t = s0.estimate_elastic_scattering_intensity(threshold=t0)
        np.testing.assert_array_almost_equal(t.data, 249999.985133)
        # Threshold is value
        t = s.estimate_elastic_scattering_intensity(threshold=2.5)
        np.testing.assert_array_almost_equal(t.data, 249999.985133)


@lazifyTestClass
class TestEstimateZLPCentre:

    def setup_method(self, method):
        s = signals.EELSSpectrum(np.diag(np.arange(1, 11)))
        s.axes_manager[-1].scale = 0.1
        s.axes_manager[-1].offset = 100
        self.signal = s

    def test_estimate_zero_loss_peak_centre(self):
        s = self.signal
        zlpc = s.estimate_zero_loss_peak_centre()
        np.testing.assert_allclose(zlpc.data,
                                   np.arange(100,
                                             101,
                                             0.1))
        assert zlpc.metadata.Signal.signal_type == ""
        assert zlpc.axes_manager.signal_dimension == 0


@lazifyTestClass
class TestAlignZLP:

    def setup_method(self, method):
        s = signals.EELSSpectrum(np.zeros((10, 100)))
        self.scale = 0.1
        self.offset = -2
        eaxis = s.axes_manager.signal_axes[0]
        eaxis.scale = self.scale
        eaxis.offset = self.offset
        self.izlp = eaxis.value2index(0)
        self.bg = 2
        self.ishifts = np.array([0, 4, 2, -2, 5, -2, -5, -9, -9, -8])
        self.new_offset = self.offset - self.ishifts.min() * self.scale
        s.data[np.arange(10), self.ishifts + self.izlp] = 10
        s.data += self.bg
        s.axes_manager[-1].offset += 100
        self.signal = s

    def test_align_zero_loss_peak_calibrate_true(self):
        s = self.signal
        s.align_zero_loss_peak(
            calibrate=True,
            print_stats=False,
            show_progressbar=None)
        zlpc = s.estimate_zero_loss_peak_centre()
        np.testing.assert_allclose(zlpc.data.mean(), 0)
        np.testing.assert_allclose(zlpc.data.std(), 0)

    def test_align_zero_loss_peak_calibrate_false(self):
        s = self.signal
        s.align_zero_loss_peak(
            calibrate=False,
            print_stats=False,
            show_progressbar=None)
        zlpc = s.estimate_zero_loss_peak_centre()
        np.testing.assert_allclose(zlpc.data.std(), 0, atol=10e-3)

    def test_also_aligns(self):
        s = self.signal
        s2 = s.deepcopy()
        s.align_zero_loss_peak(calibrate=True,
                               print_stats=False,
                               also_align=[s2],
                               show_progressbar=None)
        zlpc = s2.estimate_zero_loss_peak_centre()
        assert zlpc.data.mean() == 0
        assert zlpc.data.std() == 0

    def test_align_zero_loss_peak_with_spike_signal_range(self):
        s = self.signal
        spike = np.zeros((10, 100))
        spike_amplitude = 20
        spike[:, 75] = spike_amplitude
        s.data += spike
        s.align_zero_loss_peak(
            print_stats=False, subpixel=False, signal_range=(98., 102.))
        zlp_max = s.isig[-0.5:0.5].max(-1).data
        # Max value in the original spectrum is 12, but due to the aligning
        # the peak is split between two different channels. So 8 is the
        # maximum value for the aligned spectrum
        assert np.allclose(zlp_max, 8)


@lazifyTestClass
class TestPowerLawExtrapolation:

    def setup_method(self, method):
        s = signals.EELSSpectrum(0.1 * np.arange(50, 250, 0.5) ** -3.)
        s.metadata.Signal.binned = False
        s.axes_manager[-1].offset = 50
        s.axes_manager[-1].scale = 0.5
        self.s = s

    def test_unbinned(self):
        sc = self.s.isig[:300]
        s = sc.power_law_extrapolation(extrapolation_size=100)
        np.testing.assert_allclose(s.data, self.s.data, atol=10e-3)

    def test_binned(self):
        self.s.data *= self.s.axes_manager[-1].scale
        self.s.metadata.Signal.binned = True
        sc = self.s.isig[:300]
        s = sc.power_law_extrapolation(extrapolation_size=100)
        np.testing.assert_allclose(s.data, self.s.data, atol=10e-3)

@lazifyTestClass
class TestFourierRatioDeconvolution:

<<<<<<< HEAD
    def test_running(self):
        s = hs.signals.EELSSpectrum(np.arange(200))
        s_ll = hs.signals.EELSSpectrum(np.zeros(100))
        s_ll.data[18:23] = [3, 10, 20, 10, 3]
        s_ll.axes_manager[0].offset = -20
        s.fourier_ratio_deconvolution(s_ll)

@lazifyTestClass
class TestFourierRatioDeconvolutionLlspectra:
    
    def test_running(self):
        E = np.arange(-5,20)
        plasmon = hs.signals.EELSSpectrum(hs.model.components1D.Lorentzian(A=10, gamma=1, centre=15.).function(E))
        surface_plasmon = hs.model.components1D.Lorentzian(A=4, gamma=1, centre=7.).function(E) - hs.model.components1D.Lorentzian(A=1, gamma=1, centre=15.).function(E)
        zlp = hs.signals.EELSSpectrum(hs.model.components1D.Lorentzian(A=50, gamma=1.5, centre=0.).function(E))
        
        s =  hs.signals.EELSSpectrum(zlp+surface_plasmon+plasmon)
        
        
        s.fourier_ratio_deconvolution_llspectra(plasmon, zlp=zlp)
=======
    @pytest.mark.parametrize(('extrapolate_lowloss'), [True, False])
    def test_running(self, extrapolate_lowloss):
        s = signals.EELSSpectrum(np.arange(200))
        gaussian = model.components1d.Gaussian()
        gaussian.A.value = 50
        gaussian.sigma.value = 10
        gaussian.centre.value = 20
        s_ll = signals.EELSSpectrum(gaussian.function(np.arange(0, 200, 1)))
        s_ll.axes_manager[0].offset = -50
        s.fourier_ratio_deconvolution(s_ll,
                                      extrapolate_lowloss=extrapolate_lowloss)
>>>>>>> ac685296
<|MERGE_RESOLUTION|>--- conflicted
+++ resolved
@@ -211,28 +211,6 @@
 @lazifyTestClass
 class TestFourierRatioDeconvolution:
 
-<<<<<<< HEAD
-    def test_running(self):
-        s = hs.signals.EELSSpectrum(np.arange(200))
-        s_ll = hs.signals.EELSSpectrum(np.zeros(100))
-        s_ll.data[18:23] = [3, 10, 20, 10, 3]
-        s_ll.axes_manager[0].offset = -20
-        s.fourier_ratio_deconvolution(s_ll)
-
-@lazifyTestClass
-class TestFourierRatioDeconvolutionLlspectra:
-    
-    def test_running(self):
-        E = np.arange(-5,20)
-        plasmon = hs.signals.EELSSpectrum(hs.model.components1D.Lorentzian(A=10, gamma=1, centre=15.).function(E))
-        surface_plasmon = hs.model.components1D.Lorentzian(A=4, gamma=1, centre=7.).function(E) - hs.model.components1D.Lorentzian(A=1, gamma=1, centre=15.).function(E)
-        zlp = hs.signals.EELSSpectrum(hs.model.components1D.Lorentzian(A=50, gamma=1.5, centre=0.).function(E))
-        
-        s =  hs.signals.EELSSpectrum(zlp+surface_plasmon+plasmon)
-        
-        
-        s.fourier_ratio_deconvolution_llspectra(plasmon, zlp=zlp)
-=======
     @pytest.mark.parametrize(('extrapolate_lowloss'), [True, False])
     def test_running(self, extrapolate_lowloss):
         s = signals.EELSSpectrum(np.arange(200))
@@ -243,5 +221,4 @@
         s_ll = signals.EELSSpectrum(gaussian.function(np.arange(0, 200, 1)))
         s_ll.axes_manager[0].offset = -50
         s.fourier_ratio_deconvolution(s_ll,
-                                      extrapolate_lowloss=extrapolate_lowloss)
->>>>>>> ac685296
+                                      extrapolate_lowloss=extrapolate_lowloss)