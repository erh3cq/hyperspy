{
    "nbformat_minor": 0,
    "cells": [
        {
            "source": [
                "# Data visualization Doc"
            ],
            "cell_type": "markdown",
            "metadata": {}
        },
        {
            "source": [
                "Examples in the Data visualization chapter"
            ],
            "cell_type": "markdown",
            "metadata": {}
        },
        {
            "execution_count": null,
            "cell_type": "code",
            "source": [
                "# %hyperspy -r qt4\n",
                "import numpy as np\n",
                "import hyperspy.api as hs\n",
                "%matplotlib qt4\n",
                "import matplotlib.pyplot as plt\n",
                "\n"
            ],
            "outputs": [],
            "metadata": {
                "collapsed": false
            }
        },
        {
            "source": [
                "## Customizing the \u201cnavigator\u201d"
            ],
            "cell_type": "markdown",
            "metadata": {}
        },
        {
            "execution_count": 2,
            "cell_type": "code",
            "source": [
                "from urllib import urlretrieve\n",
                "url = 'http://cook.msm.cam.ac.uk//~hyperspy//EDS_tutorial//'\n",
                "urlretrieve(url + 'TiFeNi_010.rpl', 'Ni_superalloy_010.rpl')\n",
                "urlretrieve(url + 'TiFeNi_010.raw', 'TiFeNi_010.raw')\n",
                "urlretrieve(url + 'TiFeNi_011.rpl', 'TiFeNi_011.rpl')\n",
                "urlretrieve(url + 'TiFeNi_011.raw', 'TiFeNi_011.raw')\n",
                "urlretrieve(url + 'image010.tif', 'image010.tif')\n",
                "urlretrieve(url + 'image011.tif', 'image011.tif')"
            ],
            "outputs": [
                {
                    "execution_count": 2,
                    "output_type": "execute_result",
                    "data": {
                        "text/plain": [
                            "('image011.tif', <httplib.HTTPMessage instance at 0x7fb0a6d277a0>)"
                        ]
                    },
                    "metadata": {}
                }
            ],
            "metadata": {
                "collapsed": false
            }
        },
        {
            "execution_count": 3,
            "cell_type": "code",
            "source": [
                "img = hs.load('image*.tif', stack=True)\n",
                "img.plot(navigator=\"slider\")"
            ],
            "outputs": [
                {
                    "output_type": "stream",
                    "name": "stdout",
                    "text": [
                        "\n",
                        "Loading individual files\n",
                        "\n",
                        "Individual files loaded correctly\n",
                        "\n",
                        "\tTitle: doc_docstr_examples\n",
                        "\tSignal type: \n",
                        "\tData dimensions: (2, 1024, 768)\n",
                        "\tData representation: image\n",
                        "\tData type: uint8\n"
                    ]
                },
                {
                    "output_type": "stream",
                    "name": "stderr",
                    "text": [
                        "/home/fjd29/Anaconda/anaconda2/lib/python2.7/site-packages/matplotlib/axes/_base.py:1057: UnicodeWarning: Unicode equal comparison failed to convert both arguments to Unicode - interpreting them as being unequal\n",
                        "  if aspect == 'normal':\n",
                        "/home/fjd29/Anaconda/anaconda2/lib/python2.7/site-packages/matplotlib/axes/_base.py:1062: UnicodeWarning: Unicode equal comparison failed to convert both arguments to Unicode - interpreting them as being unequal\n",
                        "  elif aspect in ('equal', 'auto'):\n"
                    ]
                }
            ],
            "metadata": {
                "collapsed": false
            }
        },
        {
            "execution_count": 4,
            "cell_type": "code",
            "source": [
                "s = hs.load('TiFeNi_0*.rpl', stack=True).as_spectrum(0)\n",
                "s.plot()"
            ],
            "outputs": [
                {
                    "output_type": "stream",
                    "name": "stdout",
                    "text": [
                        "Loading as Image\n",
                        "\n",
                        "Individual files loaded correctly\n",
                        "\n",
                        "\tTitle: doc_docstr_examples\n",
                        "\tSignal type: \n",
                        "\tData dimensions: (1024, 1, 128, 96)\n",
                        "\tData representation: image\n",
                        "\tData type: int16\n"
                    ]
                }
            ],
            "metadata": {
                "collapsed": false
            }
        },
        {
            "execution_count": 5,
            "cell_type": "code",
            "source": [
                "im = hs.load('image*.tif', stack=True)\n",
                "s = hs.load('TiFeNi_0*.rpl', stack=True).as_spectrum(0)\n",
                "dim = s.axes_manager.navigation_shape\n",
                "#Rebin the image\n",
                "im = im.rebin([dim[2], dim[0], dim[1]])\n",
                "s.plot(navigator=im)"
            ],
            "outputs": [
                {
                    "output_type": "stream",
                    "name": "stdout",
                    "text": [
                        "\n",
                        "Loading individual files\n",
                        "\n",
                        "Individual files loaded correctly\n",
                        "\n",
                        "\tTitle: doc_docstr_examples\n",
                        "\tSignal type: \n",
                        "\tData dimensions: (2, 1024, 768)\n",
                        "\tData representation: image\n",
                        "\tData type: uint8\n",
                        "Loading as Image\n",
                        "\n",
                        "Individual files loaded correctly\n",
                        "\n",
                        "\tTitle: doc_docstr_examples\n",
                        "\tSignal type: \n",
                        "\tData dimensions: (1024, 1, 128, 96)\n",
                        "\tData representation: image\n",
                        "\tData type: int16\n"
                    ]
                }
            ],
            "metadata": {
                "collapsed": false
            }
        },
        {
            "execution_count": 6,
            "cell_type": "code",
            "source": [
                "imgSpec = hs.load('TiFeNi_0*.rpl', stack=True)\n",
                "imgSpec.plot(navigator='spectrum')"
            ],
            "outputs": [
                {
                    "output_type": "stream",
                    "name": "stdout",
                    "text": [
                        "Loading as Image\n",
                        "\n",
                        "Individual files loaded correctly\n",
                        "\n",
                        "\tTitle: doc_docstr_examples\n",
                        "\tSignal type: \n",
                        "\tData dimensions: (1024, 1, 128, 96)\n",
                        "\tData representation: image\n",
                        "\tData type: int16\n"
                    ]
                }
            ],
            "metadata": {
                "collapsed": false
            }
        },
        {
            "execution_count": 7,
            "cell_type": "code",
            "source": [
                "imgSpec = hs.load('TiFeNi_0*.rpl', stack=True)\n",
                "specMax = imgSpec.max(-1).max(-1).max(-1).as_spectrum(0)\n",
                "imgSpec.plot(navigator=specMax)"
            ],
            "outputs": [
                {
                    "output_type": "stream",
                    "name": "stdout",
                    "text": [
                        "Loading as Image\n",
                        "\n",
                        "Individual files loaded correctly\n",
                        "\n",
                        "\tTitle: doc_docstr_examples\n",
                        "\tSignal type: \n",
                        "\tData dimensions: (1024, 1, 128, 96)\n",
                        "\tData representation: image\n",
                        "\tData type: int16\n"
                    ]
                }
            ],
            "metadata": {
                "collapsed": false
            }
        },
        {
            "source": [
                "## Using Mayavi to visualize 3D data"
            ],
            "cell_type": "markdown",
            "metadata": {}
        },
        {
            "execution_count": 8,
            "cell_type": "code",
            "source": [
                "from urllib import urlretrieve\n",
                "url = 'http://cook.msm.cam.ac.uk//~hyperspy//EDS_tutorial//'\n",
                "urlretrieve(url + 'Ni_La_intensity.hdf5', 'Ni_La_intensity.hdf5')"
            ],
            "outputs": [
                {
                    "execution_count": 8,
                    "output_type": "execute_result",
                    "data": {
                        "text/plain": [
                            "('Ni_La_intensity.hdf5', <httplib.HTTPMessage instance at 0x7fb0a15f2b90>)"
                        ]
                    },
                    "metadata": {}
                }
            ],
            "metadata": {
                "collapsed": false
            }
        },
        {
            "execution_count": 9,
            "cell_type": "code",
            "source": [
                "from mayavi import mlab\n",
                "ni = hs.load('Ni_La_intensity.hdf5')\n",
                "mlab.figure()\n",
                "mlab.contour3d(ni.data, contours=[85])\n",
                "mlab.outline(color=(0, 0, 0))"
            ],
            "outputs": [
                {
                    "output_type": "stream",
                    "name": "stderr",
                    "text": [
                        "WARNING:traits.has_traits:DEPRECATED: traits.has_traits.wrapped_class, 'the 'implements' class advisor has been deprecated. Use the 'provides' class decorator.\n"
                    ]
                },
                {
                    "execution_count": 9,
                    "output_type": "execute_result",
                    "data": {
                        "text/plain": [
                            "<mayavi.modules.outline.Outline at 0x7fb08f31d770>"
                        ]
                    },
                    "metadata": {}
                }
            ],
            "metadata": {
                "collapsed": false
            }
        },
        {
            "source": [
                "## plot_spectra"
            ],
            "cell_type": "markdown",
            "metadata": {}
        },
        {
            "execution_count": 10,
            "cell_type": "code",
            "source": [
                "import scipy.misc\n",
<<<<<<< HEAD
                "s = hs.signals.Spectrum(scipy.misc.ascent()[100:160:10])\n",
=======
                "s = hs.signals.Signal1D(scipy.misc.lena()[100:160:10])\n",
>>>>>>> 9fe04d03
                "cascade_plot = hs.plot.plot_spectra(s, style='cascade')\n",
                "cascade_plot.figure.savefig(\"cascade_plot.png\")"
            ],
            "outputs": [],
            "metadata": {
                "collapsed": false
            }
        },
        {
            "execution_count": 11,
            "cell_type": "code",
            "source": [
                "import scipy.misc\n",
<<<<<<< HEAD
                "s = hs.signals.Spectrum(scipy.misc.ascent()[100:160:10])\n",
=======
                "s = hs.signals.Signal1D(scipy.misc.lena()[100:160:10])\n",
>>>>>>> 9fe04d03
                "color_list = ['red', 'red', 'blue', 'blue', 'red', 'red']\n",
                "line_style_list = ['-','--','steps','-.',':','-']\n",
                "hs.plot.plot_spectra(s, style='cascade', color=color_list,\n",
                "line_style=line_style_list,legend='auto')"
            ],
            "outputs": [
                {
                    "execution_count": 11,
                    "output_type": "execute_result",
                    "data": {
                        "text/plain": [
                            "<matplotlib.axes._subplots.AxesSubplot at 0x7fb08f212490>"
                        ]
                    },
                    "metadata": {}
                }
            ],
            "metadata": {
                "collapsed": false
            }
        },
        {
            "execution_count": 12,
            "cell_type": "code",
            "source": [
                "import scipy.misc\n",
<<<<<<< HEAD
                "s = hs.signals.Spectrum(scipy.misc.ascent()[100:160:10])\n",
=======
                "s = hs.signals.Signal1D(scipy.misc.lena()[100:160:10])\n",
>>>>>>> 9fe04d03
                "hs.plot.plot_spectra(s, style='heatmap')"
            ],
            "outputs": [
                {
                    "execution_count": 12,
                    "output_type": "execute_result",
                    "data": {
                        "text/plain": [
                            "<matplotlib.axes._subplots.AxesSubplot at 0x7fb08edbb9d0>"
                        ]
                    },
                    "metadata": {}
                }
            ],
            "metadata": {
                "collapsed": false
            }
        },
        {
            "execution_count": 13,
            "cell_type": "code",
            "source": [
                "import scipy.misc\n",
<<<<<<< HEAD
                "s = hs.signals.Spectrum(scipy.misc.ascent()[100:120:10])\n",
=======
                "s = hs.signals.Signal1D(scipy.misc.lena()[100:120:10])\n",
>>>>>>> 9fe04d03
                "hs.plot.plot_spectra(s, style='mosaic')"
            ],
            "outputs": [
                {
                    "execution_count": 13,
                    "output_type": "execute_result",
                    "data": {
                        "text/plain": [
                            "array([<matplotlib.axes._subplots.AxesSubplot object at 0x7fb08ec0bf50>,\n",
                            "       <matplotlib.axes._subplots.AxesSubplot object at 0x7fb08eb9f050>], dtype=object)"
                        ]
                    },
                    "metadata": {}
                }
            ],
            "metadata": {
                "collapsed": false
            }
        },
        {
            "execution_count": 14,
            "cell_type": "code",
            "source": [
                "import matplotlib.cm\n",
                "import scipy.misc\n",
<<<<<<< HEAD
                "s = hs.signals.Spectrum(scipy.misc.ascent()[100:120:10])\n",
=======
                "s = hs.signals.Signal1D(scipy.misc.lena()[100:120:10])\n",
>>>>>>> 9fe04d03
                "ax = hs.plot.plot_spectra(s, style=\"heatmap\")\n",
                "ax.images[0].set_cmap(matplotlib.cm.jet)"
            ],
            "outputs": [],
            "metadata": {
                "collapsed": false
            }
        },
        {
            "execution_count": 15,
            "cell_type": "code",
            "source": [
                "import scipy.misc\n",
<<<<<<< HEAD
                "s = hs.signals.Spectrum(scipy.misc.ascent()[100:160:10])\n",
=======
                "s = hs.signals.Signal1D(scipy.misc.lena()[100:160:10])\n",
>>>>>>> 9fe04d03
                "legendtext = ['Plot 0', 'Plot 1', 'Plot 2', 'Plot 3', 'Plot 4', 'Plot 5']\n",
                "cascade_plot = hs.plot.plot_spectra(\n",
                "s, style='cascade', legend=legendtext, dpi=60,\n",
                "facecolor='lightblue', frameon=True, num=5)\n",
                "cascade_plot.set_xlabel(\"X-axis\")\n",
                "cascade_plot.set_ylabel(\"Y-axis\")\n",
                "cascade_plot.set_title(\"Cascade plot\")\n",
                "plt.draw()"
            ],
            "outputs": [],
            "metadata": {
                "collapsed": false
            }
        },
        {
            "execution_count": 16,
            "cell_type": "code",
            "source": [
                "import scipy.misc\n",
<<<<<<< HEAD
                "s = hs.signals.Spectrum(scipy.misc.ascent()[100:160:10])\n",
=======
                "s = hs.signals.Signal1D(scipy.misc.lena()[100:160:10])\n",
>>>>>>> 9fe04d03
                "cascade_plot = hs.plot.plot_spectra(s)\n",
                "cascade_plot.set_xlabel(\"An axis\")\n",
                "cascade_plot.set_ylabel(\"Another axis\")\n",
                "cascade_plot.set_title(\"A title!\")\n",
                "plt.draw()"
            ],
            "outputs": [],
            "metadata": {
                "collapsed": false
            }
        },
        {
            "execution_count": 17,
            "cell_type": "code",
            "source": [
                "import scipy.misc\n",
                "fig, axarr = plt.subplots(1,2)\n",
<<<<<<< HEAD
                "s1 = hs.signals.Spectrum(scipy.misc.ascent()[100:160:10])\n",
                "s2 = hs.signals.Spectrum(scipy.misc.ascent()[200:260:10])\n",
=======
                "s1 = hs.signals.Signal1D(scipy.misc.lena()[100:160:10])\n",
                "s2 = hs.signals.Signal1D(scipy.misc.lena()[200:260:10])\n",
>>>>>>> 9fe04d03
                "hs.plot.plot_spectra(s1, style='cascade',color='blue',ax=axarr[0],fig=fig)\n",
                "hs.plot.plot_spectra(s2, style='cascade',color='red',ax=axarr[1],fig=fig)\n",
                "fig.canvas.draw()"
            ],
            "outputs": [],
            "metadata": {
                "collapsed": false
            }
        },
        {
            "source": [
                "## Plot_signals"
            ],
            "cell_type": "markdown",
            "metadata": {}
        },
        {
            "execution_count": 18,
            "cell_type": "code",
            "source": [
                "import scipy.misc\n",
<<<<<<< HEAD
                "s1 = hs.signals.Spectrum(scipy.misc.ascent()).as_spectrum(0)[:,:3]\n",
=======
                "s1 = hs.signals.Signal1D(scipy.misc.face()).as_spectrum(0)[:,:3]\n",
>>>>>>> 9fe04d03
                "s2 = s1.deepcopy()*-1\n",
                "hs.plot.plot_signals([s1, s2])"
            ],
            "outputs": [],
            "metadata": {
                "collapsed": false
            }
        },
        {
            "execution_count": 19,
            "cell_type": "code",
            "source": [
                "import scipy.misc\n",
<<<<<<< HEAD
                "s1 = hs.signals.Spectrum(scipy.misc.ascent()).as_spectrum(0)[:,:3]\n",
=======
                "s1 = hs.signals.Signal1D(scipy.misc.face()).as_spectrum(0)[:,:3]\n",
>>>>>>> 9fe04d03
                "s2 = s1.deepcopy()*-1\n",
                "hs.plot.plot_signals([s1, s2], navigator=\"slider\")"
            ],
            "outputs": [],
            "metadata": {
                "collapsed": false
            }
        },
        {
            "execution_count": 20,
            "cell_type": "code",
            "source": [
                "import scipy.misc\n",
<<<<<<< HEAD
                "s1 = hs.signals.Spectrum(scipy.misc.ascent()).as_spectrum(0)[:,:3]\n",
=======
                "s1 = hs.signals.Signal1D(scipy.misc.face()).as_spectrum(0)[:,:3]\n",
>>>>>>> 9fe04d03
                "s2 = s1.deepcopy()*-1\n",
                "s3 = hs.signals.Signal1D(np.linspace(0,9,9).reshape([3,3]))\n",
                "hs.plot.plot_signals([s1, s2], navigator_list=[\"slider\", s3])"
            ],
            "outputs": [],
            "metadata": {
                "collapsed": false
            }
        },
        {
            "execution_count": 21,
            "cell_type": "code",
            "source": [
                "import scipy.misc\n",
<<<<<<< HEAD
                "s1 = hs.signals.Spectrum(scipy.misc.ascent()).as_spectrum(0)[:,:3]\n",
=======
                "s1 = hs.signals.Signal1D(scipy.misc.face()).as_spectrum(0)[:,:3]\n",
>>>>>>> 9fe04d03
                "s2 = s1.deepcopy()*-1\n",
                "hs.plot.plot_signals([s1, s2], sync=False, navigator_list=[\"slider\", \"slider\"])"
            ],
            "outputs": [],
            "metadata": {
                "collapsed": false
            }
        },
        {
            "execution_count": 25,
            "cell_type": "code",
            "source": [
                "s = hs.signals.Signal1D(np.arange(100).reshape([10,10]))\n",
                "s.plot(navigator='spectrum')\n",
                "for i in range(s.axes_manager.shape[0]):\n",
                "    m = hs.plot.markers.text(y=s.sum(-1).data[i]+5,\n",
                "                             x=i, text='abcdefghij'[i])\n",
                "s.add_marker(m, plot_on_signal=False)\n",
                "x = s.axes_manager.shape[-1]/2 #middle of signal plot\n",
                "m = hs.plot.markers.text(x=x, y=s[:, x].data+2,text=[i for i in 'abcdefghij'])\n",
                "s.add_marker(m)"
            ],
            "outputs": [],
            "metadata": {
                "collapsed": false
            }
        },
        {
            "source": [
                "## Plot_images"
            ],
            "cell_type": "markdown",
            "metadata": {}
        },
        {
            "execution_count": 26,
            "cell_type": "code",
            "source": [
                "import scipy\n",
<<<<<<< HEAD
                "image = hs.signals.Image([scipy.misc.ascent()]*6)\n",
=======
                "image = hs.signals.Signal2D([scipy.misc.lena()]*6)\n",
>>>>>>> 9fe04d03
                "angles = hs.signals.Signal(range(10,70,10))\n",
                "angles.axes_manager.set_signal_dimension(0)\n",
                "image.map(scipy.ndimage.rotate, angle=angles, reshape=False)\n",
                "hs.plot.plot_images(image, tight_layout=True)"
            ],
            "outputs": [
                {
                    "output_type": "stream",
                    "name": "stdout",
                    "text": [
                        "calculating 100% |#############################################| ETA:  00:00:00 \n",
                        "\n"
                    ]
                },
                {
                    "output_type": "stream",
                    "name": "stderr",
                    "text": [
                        "/home/fjd29/Python/hyperspy/hyperspy/drawing/utils.py:753: UserWarning: Axes labels were requested, but one or both of the axes units and/or name are undefined. Axes decorations have been set to 'ticks' instead.\n",
                        "  'Axes labels were requested, but one '\n"
                    ]
                },
                {
                    "execution_count": 26,
                    "output_type": "execute_result",
                    "data": {
                        "text/plain": [
                            "[<matplotlib.axes._subplots.AxesSubplot at 0x7fb0a18af3d0>,\n",
                            " <matplotlib.axes._subplots.AxesSubplot at 0x7fb08d6a3cd0>,\n",
                            " <matplotlib.axes._subplots.AxesSubplot at 0x7fb08dee4910>,\n",
                            " <matplotlib.axes._subplots.AxesSubplot at 0x7fb08e137390>,\n",
                            " <matplotlib.axes._subplots.AxesSubplot at 0x7fb08d658c50>,\n",
                            " <matplotlib.axes._subplots.AxesSubplot at 0x7fb08d42a490>]"
                        ]
                    },
                    "metadata": {}
                }
            ],
            "metadata": {
                "collapsed": false
            }
        },
        {
            "execution_count": 27,
            "cell_type": "code",
            "source": [
                "import scipy\n",
<<<<<<< HEAD
                "image = hs.signals.Image([scipy.misc.ascent()]*6)\n",
=======
                "image = hs.signals.Signal2D([scipy.misc.lena()]*6)\n",
>>>>>>> 9fe04d03
                "angles = hs.signals.Signal(range(10,70,10))\n",
                "angles.axes_manager.set_signal_dimension(0)\n",
                "image.map(scipy.ndimage.rotate, angle=angles, reshape=False)\n",
                "hs.plot.plot_images(\n",
                "image, suptitle='Turning Lena', axes_decor='off',\n",
                "label=['Rotation ' + str(angle.data[0]) +\n",
                "'$^\\degree$' for angle in angles], colorbar=None)"
            ],
            "outputs": [
                {
                    "output_type": "stream",
                    "name": "stdout",
                    "text": [
                        "calculating 100% |#############################################| ETA:  00:00:00 \n",
                        "\n"
                    ]
                },
                {
                    "execution_count": 27,
                    "output_type": "execute_result",
                    "data": {
                        "text/plain": [
                            "[<matplotlib.axes._subplots.AxesSubplot at 0x7fb08d74d710>,\n",
                            " <matplotlib.axes._subplots.AxesSubplot at 0x7fb08d4dd110>,\n",
                            " <matplotlib.axes._subplots.AxesSubplot at 0x7fb08da24650>,\n",
                            " <matplotlib.axes._subplots.AxesSubplot at 0x7fb08d4d35d0>,\n",
                            " <matplotlib.axes._subplots.AxesSubplot at 0x7fb08d1ecc50>,\n",
                            " <matplotlib.axes._subplots.AxesSubplot at 0x7fb08d660110>]"
                        ]
                    },
                    "metadata": {}
                }
            ],
            "metadata": {
                "collapsed": false
            }
        },
        {
            "execution_count": 29,
            "cell_type": "code",
            "source": [
                "import scipy\n",
                "\n",
                "\n",
                "# load red channel of raccoon as an image\n",
<<<<<<< HEAD
                "image0 = hs.signals.Image(scipy.misc.ascent()[:,:,0])\n",
=======
                "image0 = hs.signals.Signal2D(scipy.misc.face()[:,:,0])\n",
>>>>>>> 9fe04d03
                "image0.metadata.General.title = 'Rocky Raccoon - R'\n",
                "\n",
                "\n",
                "# load lena into 6 hyperimage\n",
<<<<<<< HEAD
                "image1 = hs.signals.Image([scipy.misc.ascent()]*6)\n",
=======
                "image1 = hs.signals.Signal2D([scipy.misc.lena()]*6)\n",
>>>>>>> 9fe04d03
                "angles = hs.signals.Signal(range(10,70,10))\n",
                "angles.axes_manager.set_signal_dimension(0)\n",
                "image1.map(scipy.ndimage.rotate, angle=angles, reshape=False)\n",
                "\n",
                "\n",
                "# load green channel of raccoon as an image\n",
<<<<<<< HEAD
                "image2 = hs.signals.Image(scipy.misc.ascent()[:,:,1])\n",
=======
                "image2 = hs.signals.Signal2D(scipy.misc.face()[:,:,1])\n",
>>>>>>> 9fe04d03
                "image2.metadata.General.title = 'Rocky Raccoon - G'\n",
                "\n",
                "\n",
                "# load rgb image of the raccoon\n",
<<<<<<< HEAD
                "rgb = hs.signals.Spectrum(scipy.misc.ascent())\n",
=======
                "rgb = hs.signals.Signal1D(scipy.misc.face())\n",
>>>>>>> 9fe04d03
                "rgb.change_dtype(\"rgb8\")\n",
                "rgb.metadata.General.title = 'Raccoon - RGB'\n",
                "    \n",
                "\n",
                "images = [image0, image1, image2, rgb]\n",
                "for im in images:\n",
                "    ax = im.axes_manager.signal_axes\n",
                "    ax[0].name, ax[1].name = 'x', 'y'\n",
                "    ax[0].units, ax[1].units = 'mm', 'mm'\n",
                "hs.plot.plot_images(images, tight_layout=True,\n",
                "colorbar='single', labelwrap=20)"
            ],
            "outputs": [
                {
                    "output_type": "stream",
                    "name": "stdout",
                    "text": [
                        "calculating 100% |#############################################| ETA:  00:00:00 \n",
                        "\n"
                    ]
                },
                {
                    "output_type": "stream",
                    "name": "stderr",
                    "text": [
                        "/home/fjd29/Anaconda/anaconda2/lib/python2.7/site-packages/matplotlib/figure.py:1653: UserWarning: This figure includes Axes that are not compatible with tight_layout, so its results might be incorrect.\n",
                        "  warnings.warn(\"This figure includes Axes that are not \"\n"
                    ]
                },
                {
                    "execution_count": 29,
                    "output_type": "execute_result",
                    "data": {
                        "text/plain": [
                            "[<matplotlib.axes._subplots.AxesSubplot at 0x7fb08d1d98d0>,\n",
                            " <matplotlib.axes._subplots.AxesSubplot at 0x7fb08d22b6d0>,\n",
                            " <matplotlib.axes._subplots.AxesSubplot at 0x7fb08d2bc710>,\n",
                            " <matplotlib.axes._subplots.AxesSubplot at 0x7fb08ce32350>,\n",
                            " <matplotlib.axes._subplots.AxesSubplot at 0x7fb08cda4d90>,\n",
                            " <matplotlib.axes._subplots.AxesSubplot at 0x7fb08cba8b90>,\n",
                            " <matplotlib.axes._subplots.AxesSubplot at 0x7fb08cb1ee10>,\n",
                            " <matplotlib.axes._subplots.AxesSubplot at 0x7fb08cab7dd0>,\n",
                            " <matplotlib.axes._subplots.AxesSubplot at 0x7fb08ca2bed0>]"
                        ]
                    },
                    "metadata": {}
                }
            ],
            "metadata": {
                "collapsed": false
            }
        },
        {
            "execution_count": 30,
            "cell_type": "code",
            "source": [
                "from urllib import urlretrieve\n",
                "url = 'http://cook.msm.cam.ac.uk//~hyperspy//EDS_tutorial//'\n",
                "urlretrieve(url + 'core_shell.hdf5', 'core_shell.hdf5')"
            ],
            "outputs": [
                {
                    "execution_count": 30,
                    "output_type": "execute_result",
                    "data": {
                        "text/plain": [
                            "('core_shell.hdf5', <httplib.HTTPMessage instance at 0x7fb08c828bd8>)"
                        ]
                    },
                    "metadata": {}
                }
            ],
            "metadata": {
                "collapsed": false
            }
        },
        {
            "execution_count": 31,
            "cell_type": "code",
            "source": [
                "si_EDS = hs.load(\"core_shell.hdf5\")\n",
                "im = si_EDS.get_lines_intensity()\n",
                "hs.plot.plot_images(\n",
                "im, tight_layout=True, cmap='RdYlBu_r', axes_decor='off',\n",
                "colorbar='single', saturated_pixels=0.0, scalebar='all',\n",
                "scalebar_color='black', suptitle_fontsize=16,\n",
                "padding={'top':0.8, 'bottom':0.10, 'left':0.05,\n",
                "'right':0.85, 'wspace':0.20, 'hspace':0.10})"
            ],
            "outputs": [
                {
                    "execution_count": 31,
                    "output_type": "execute_result",
                    "data": {
                        "text/plain": [
                            "[<matplotlib.axes._subplots.AxesSubplot at 0x7fb08c49bc50>,\n",
                            " <matplotlib.axes._subplots.AxesSubplot at 0x7fb08c4f0310>]"
                        ]
                    },
                    "metadata": {}
                }
            ],
            "metadata": {
                "collapsed": false
            }
        },
        {
            "execution_count": null,
            "cell_type": "code",
            "source": [],
            "outputs": [],
            "metadata": {
                "collapsed": false
            }
        }
    ],
    "nbformat": 4,
    "metadata": {
        "kernelspec": {
            "display_name": "Python 2",
            "name": "python2",
            "language": "python"
        },
        "language_info": {
            "mimetype": "text/x-python",
            "nbconvert_exporter": "python",
            "name": "python",
            "file_extension": ".py",
            "version": "2.7.10",
            "pygments_lexer": "ipython2",
            "codemirror_mode": {
                "version": 2,
                "name": "ipython"
            }
        }
    }
}<|MERGE_RESOLUTION|>--- conflicted
+++ resolved
@@ -309,11 +309,7 @@
             "cell_type": "code",
             "source": [
                 "import scipy.misc\n",
-<<<<<<< HEAD
-                "s = hs.signals.Spectrum(scipy.misc.ascent()[100:160:10])\n",
-=======
-                "s = hs.signals.Signal1D(scipy.misc.lena()[100:160:10])\n",
->>>>>>> 9fe04d03
+                "s = hs.signals.Signal1D(scipy.misc.ascent()[100:160:10])\n",
                 "cascade_plot = hs.plot.plot_spectra(s, style='cascade')\n",
                 "cascade_plot.figure.savefig(\"cascade_plot.png\")"
             ],
@@ -327,11 +323,7 @@
             "cell_type": "code",
             "source": [
                 "import scipy.misc\n",
-<<<<<<< HEAD
-                "s = hs.signals.Spectrum(scipy.misc.ascent()[100:160:10])\n",
-=======
-                "s = hs.signals.Signal1D(scipy.misc.lena()[100:160:10])\n",
->>>>>>> 9fe04d03
+                "s = hs.signals.Signal1D(scipy.misc.ascent()[100:160:10])\n",
                 "color_list = ['red', 'red', 'blue', 'blue', 'red', 'red']\n",
                 "line_style_list = ['-','--','steps','-.',':','-']\n",
                 "hs.plot.plot_spectra(s, style='cascade', color=color_list,\n",
@@ -358,11 +350,7 @@
             "cell_type": "code",
             "source": [
                 "import scipy.misc\n",
-<<<<<<< HEAD
-                "s = hs.signals.Spectrum(scipy.misc.ascent()[100:160:10])\n",
-=======
-                "s = hs.signals.Signal1D(scipy.misc.lena()[100:160:10])\n",
->>>>>>> 9fe04d03
+                "s = hs.signals.Signal1D(scipy.misc.ascent()[100:160:10])\n",
                 "hs.plot.plot_spectra(s, style='heatmap')"
             ],
             "outputs": [
@@ -386,11 +374,7 @@
             "cell_type": "code",
             "source": [
                 "import scipy.misc\n",
-<<<<<<< HEAD
-                "s = hs.signals.Spectrum(scipy.misc.ascent()[100:120:10])\n",
-=======
-                "s = hs.signals.Signal1D(scipy.misc.lena()[100:120:10])\n",
->>>>>>> 9fe04d03
+                "s = hs.signals.Signal1D(scipy.misc.ascent()[100:120:10])\n",
                 "hs.plot.plot_spectra(s, style='mosaic')"
             ],
             "outputs": [
@@ -416,11 +400,7 @@
             "source": [
                 "import matplotlib.cm\n",
                 "import scipy.misc\n",
-<<<<<<< HEAD
-                "s = hs.signals.Spectrum(scipy.misc.ascent()[100:120:10])\n",
-=======
-                "s = hs.signals.Signal1D(scipy.misc.lena()[100:120:10])\n",
->>>>>>> 9fe04d03
+                "s = hs.signals.Signal1D(scipy.misc.ascent()[100:120:10])\n",
                 "ax = hs.plot.plot_spectra(s, style=\"heatmap\")\n",
                 "ax.images[0].set_cmap(matplotlib.cm.jet)"
             ],
@@ -434,11 +414,7 @@
             "cell_type": "code",
             "source": [
                 "import scipy.misc\n",
-<<<<<<< HEAD
-                "s = hs.signals.Spectrum(scipy.misc.ascent()[100:160:10])\n",
-=======
-                "s = hs.signals.Signal1D(scipy.misc.lena()[100:160:10])\n",
->>>>>>> 9fe04d03
+                "s = hs.signals.Signal1D(scipy.misc.ascent()[100:160:10])\n",
                 "legendtext = ['Plot 0', 'Plot 1', 'Plot 2', 'Plot 3', 'Plot 4', 'Plot 5']\n",
                 "cascade_plot = hs.plot.plot_spectra(\n",
                 "s, style='cascade', legend=legendtext, dpi=60,\n",
@@ -458,11 +434,7 @@
             "cell_type": "code",
             "source": [
                 "import scipy.misc\n",
-<<<<<<< HEAD
-                "s = hs.signals.Spectrum(scipy.misc.ascent()[100:160:10])\n",
-=======
-                "s = hs.signals.Signal1D(scipy.misc.lena()[100:160:10])\n",
->>>>>>> 9fe04d03
+                "s = hs.signals.Signal1D(scipy.misc.ascent()[100:160:10])\n",
                 "cascade_plot = hs.plot.plot_spectra(s)\n",
                 "cascade_plot.set_xlabel(\"An axis\")\n",
                 "cascade_plot.set_ylabel(\"Another axis\")\n",
@@ -480,13 +452,8 @@
             "source": [
                 "import scipy.misc\n",
                 "fig, axarr = plt.subplots(1,2)\n",
-<<<<<<< HEAD
-                "s1 = hs.signals.Spectrum(scipy.misc.ascent()[100:160:10])\n",
-                "s2 = hs.signals.Spectrum(scipy.misc.ascent()[200:260:10])\n",
-=======
-                "s1 = hs.signals.Signal1D(scipy.misc.lena()[100:160:10])\n",
-                "s2 = hs.signals.Signal1D(scipy.misc.lena()[200:260:10])\n",
->>>>>>> 9fe04d03
+                "s1 = hs.signals.Signal1D(scipy.misc.ascent()[100:160:10])\n",
+                "s2 = hs.signals.Signal1D(scipy.misc.ascent()[200:260:10])\n",
                 "hs.plot.plot_spectra(s1, style='cascade',color='blue',ax=axarr[0],fig=fig)\n",
                 "hs.plot.plot_spectra(s2, style='cascade',color='red',ax=axarr[1],fig=fig)\n",
                 "fig.canvas.draw()"
@@ -508,11 +475,7 @@
             "cell_type": "code",
             "source": [
                 "import scipy.misc\n",
-<<<<<<< HEAD
-                "s1 = hs.signals.Spectrum(scipy.misc.ascent()).as_spectrum(0)[:,:3]\n",
-=======
-                "s1 = hs.signals.Signal1D(scipy.misc.face()).as_spectrum(0)[:,:3]\n",
->>>>>>> 9fe04d03
+                "s1 = hs.signals.Signal1D(scipy.misc.ascent()).as_spectrum(0)[:,:3]\n",
                 "s2 = s1.deepcopy()*-1\n",
                 "hs.plot.plot_signals([s1, s2])"
             ],
@@ -526,11 +489,7 @@
             "cell_type": "code",
             "source": [
                 "import scipy.misc\n",
-<<<<<<< HEAD
-                "s1 = hs.signals.Spectrum(scipy.misc.ascent()).as_spectrum(0)[:,:3]\n",
-=======
-                "s1 = hs.signals.Signal1D(scipy.misc.face()).as_spectrum(0)[:,:3]\n",
->>>>>>> 9fe04d03
+                "s1 = hs.signals.Signal1D(scipy.misc.ascent()).as_spectrum(0)[:,:3]\n",
                 "s2 = s1.deepcopy()*-1\n",
                 "hs.plot.plot_signals([s1, s2], navigator=\"slider\")"
             ],
@@ -544,11 +503,7 @@
             "cell_type": "code",
             "source": [
                 "import scipy.misc\n",
-<<<<<<< HEAD
-                "s1 = hs.signals.Spectrum(scipy.misc.ascent()).as_spectrum(0)[:,:3]\n",
-=======
-                "s1 = hs.signals.Signal1D(scipy.misc.face()).as_spectrum(0)[:,:3]\n",
->>>>>>> 9fe04d03
+                "s1 = hs.signals.Signal1D(scipy.misc.ascent()).as_spectrum(0)[:,:3]\n",
                 "s2 = s1.deepcopy()*-1\n",
                 "s3 = hs.signals.Signal1D(np.linspace(0,9,9).reshape([3,3]))\n",
                 "hs.plot.plot_signals([s1, s2], navigator_list=[\"slider\", s3])"
@@ -563,11 +518,7 @@
             "cell_type": "code",
             "source": [
                 "import scipy.misc\n",
-<<<<<<< HEAD
-                "s1 = hs.signals.Spectrum(scipy.misc.ascent()).as_spectrum(0)[:,:3]\n",
-=======
-                "s1 = hs.signals.Signal1D(scipy.misc.face()).as_spectrum(0)[:,:3]\n",
->>>>>>> 9fe04d03
+                "s1 = hs.signals.Signal1D(scipy.misc.ascent()).as_spectrum(0)[:,:3]\n",
                 "s2 = s1.deepcopy()*-1\n",
                 "hs.plot.plot_signals([s1, s2], sync=False, navigator_list=[\"slider\", \"slider\"])"
             ],
@@ -607,11 +558,7 @@
             "cell_type": "code",
             "source": [
                 "import scipy\n",
-<<<<<<< HEAD
-                "image = hs.signals.Image([scipy.misc.ascent()]*6)\n",
-=======
-                "image = hs.signals.Signal2D([scipy.misc.lena()]*6)\n",
->>>>>>> 9fe04d03
+                "image = hs.signals.Signal2D([scipy.misc.ascent()]*6)\n",
                 "angles = hs.signals.Signal(range(10,70,10))\n",
                 "angles.axes_manager.set_signal_dimension(0)\n",
                 "image.map(scipy.ndimage.rotate, angle=angles, reshape=False)\n",
@@ -659,11 +606,7 @@
             "cell_type": "code",
             "source": [
                 "import scipy\n",
-<<<<<<< HEAD
-                "image = hs.signals.Image([scipy.misc.ascent()]*6)\n",
-=======
-                "image = hs.signals.Signal2D([scipy.misc.lena()]*6)\n",
->>>>>>> 9fe04d03
+                "image = hs.signals.Signal2D([scipy.misc.ascent()]*6)\n",
                 "angles = hs.signals.Signal(range(10,70,10))\n",
                 "angles.axes_manager.set_signal_dimension(0)\n",
                 "image.map(scipy.ndimage.rotate, angle=angles, reshape=False)\n",
@@ -709,40 +652,24 @@
                 "\n",
                 "\n",
                 "# load red channel of raccoon as an image\n",
-<<<<<<< HEAD
-                "image0 = hs.signals.Image(scipy.misc.ascent()[:,:,0])\n",
-=======
-                "image0 = hs.signals.Signal2D(scipy.misc.face()[:,:,0])\n",
->>>>>>> 9fe04d03
+                "image0 = hs.signals.Signal2D(scipy.misc.ascent()[:,:,0])\n",
                 "image0.metadata.General.title = 'Rocky Raccoon - R'\n",
                 "\n",
                 "\n",
                 "# load lena into 6 hyperimage\n",
-<<<<<<< HEAD
-                "image1 = hs.signals.Image([scipy.misc.ascent()]*6)\n",
-=======
-                "image1 = hs.signals.Signal2D([scipy.misc.lena()]*6)\n",
->>>>>>> 9fe04d03
+                "image1 = hs.signals.Signal2D([scipy.misc.ascent()]*6)\n",
                 "angles = hs.signals.Signal(range(10,70,10))\n",
                 "angles.axes_manager.set_signal_dimension(0)\n",
                 "image1.map(scipy.ndimage.rotate, angle=angles, reshape=False)\n",
                 "\n",
                 "\n",
                 "# load green channel of raccoon as an image\n",
-<<<<<<< HEAD
-                "image2 = hs.signals.Image(scipy.misc.ascent()[:,:,1])\n",
-=======
-                "image2 = hs.signals.Signal2D(scipy.misc.face()[:,:,1])\n",
->>>>>>> 9fe04d03
+                "image2 = hs.signals.Signal2D(scipy.misc.ascent()[:,:,1])\n",
                 "image2.metadata.General.title = 'Rocky Raccoon - G'\n",
                 "\n",
                 "\n",
                 "# load rgb image of the raccoon\n",
-<<<<<<< HEAD
-                "rgb = hs.signals.Spectrum(scipy.misc.ascent())\n",
-=======
-                "rgb = hs.signals.Signal1D(scipy.misc.face())\n",
->>>>>>> 9fe04d03
+                "rgb = hs.signals.Signal1D(scipy.misc.ascent())\n",
                 "rgb.change_dtype(\"rgb8\")\n",
                 "rgb.metadata.General.title = 'Raccoon - RGB'\n",
                 "    \n",
