
import numpy as np
from nose.tools import assert_almost_equal
from nose.tools import assert_true
import nose.tools

<<<<<<< HEAD
import hyperspy.api as hs
=======

import hyperspy.hspy as hs
>>>>>>> ac07aea6
from hyperspy.misc.elements import elements_db


class TestWeightToFromAtomic:

    def setUp(self):
        # TiO2
        self.elements = ("Ti", "O")
        natoms = (1, 2)
        self.at = [100 * nat / float(sum(natoms)) for nat in natoms]
        atomic_weight = np.array(
            [elements_db[element].General_properties.atomic_weight for element
                in self.elements])
        mol_weight = atomic_weight * natoms
        self.wt = [100 * w / mol_weight.sum() for w in mol_weight]

    def test_weight_to_atomic(self):
        cwt = hs.material.weight_to_atomic(self.wt, self.elements)
        assert_almost_equal(cwt[0], self.at[0])
        assert_almost_equal(cwt[1], self.at[1])

    def test_atomic_to_weight(self):
        cat = hs.material.atomic_to_weight(self.at, self.elements)
        assert_almost_equal(cat[0], self.wt[0])
        assert_almost_equal(cat[1], self.wt[1])

    def test_multi_dim(self):
        elements = ("Cu", "Sn")
        wt = np.array([[[88] * 2] * 3, [[12] * 2] * 3])
        at = hs.material.weight_to_atomic(wt, elements)
        nose.tools.assert_true(np.allclose(
            at[:, 0, 0], np.array([93.196986, 6.803013]), atol=1e-3))
        wt2 = hs.material.atomic_to_weight(at, elements)
        nose.tools.assert_true(np.allclose(wt, wt2))


def test_density_of_mixture():
    # Bronze
    elements = ("Cu", "Sn")
    wt = (88., 12.)
    densities = np.array(
        [elements_db[element].Physical_properties.density_gcm3 for element in
            elements])

    volumes = wt * densities
    density = volumes.sum() / 100.
    assert_almost_equal(
        density, hs.material.density_of_mixture_of_pure_elements(
            wt, elements, mean='weighted'))

    volumes = wt / densities
    density = 100. / volumes.sum()
    assert_almost_equal(
        density, hs.material.density_of_mixture_of_pure_elements(
            wt, elements))

    wt = np.array([[[88] * 2] * 3, [[12] * 2] * 3])
    assert_almost_equal(
<<<<<<< HEAD
        density, hs.material.density_of_mixture_of_pure_elements(
            wt, elements)[0, 0])
=======
        density, hs.utils.material.density_of_mixture_of_pure_elements(
            wt, elements)[0, 0])


def test_mass_absorption_coefficient():
    def test_mac(self):
        assert_almost_equal(
            hs.utils.material.mass_absorption_coefficient('Al', 3.5),
            506.0153356472)
        assert_true(np.allclose(
            hs.utils.material.mass_absorption_coefficient('Ta', [1, 3.2, 2.3]),
                    [3343.7083701143229, 1540.0819991890, 3011.264941118]))
        assert_almost_equal(
            hs.utils.material.mass_absorption_coefficient('Zn', 'Zn_La'),
            1413.291119134)
        assert_true(np.allclose(
            hs.utils.material.mass_absorption_coefficient(
                'Zn', ['Cu_La', 'Nb_La']), [1704.7912903000029,
                                            1881.2081950943339]))

    def test_mixture_mac(self):
        assert_almost_equal(
            hs.utils.material.
            mass_absorption_coefficient_of_mixture_of_pure_elements(
                ['Al', 'Zn'], [0.5, 0.5], 'Al_Ka'), 2587.4161643905127)
        elements = ("Cu", "Sn")
        lines = [0.5, 'Al_Ka']
        wt = np.array([[[88.]*2]*3, [[12.]*2]*3])
        nose.tools.assert_true(np.allclose(
            hs.utils.material.
            mass_absorption_coefficient_of_mixture_of_pure_elements(
                wt, elements, lines)[:, 0, 0],
            np.array([8003.05391481,  4213.4235561], atol=1e-3)))
        wt = hs.signals.Image(wt).split()
        mac = hs.utils.material. \
            mass_absorption_coefficient_of_mixture_of_pure_elements(
                wt, elements, lines)
        nose.tools.assert_true(np.allclose(mac[0].data[0, 0], 8003.053914,
                                           atol=1e-3))
        nose.tools.assert_true(np.allclose(
            [m.metadata.Sample.xray_lines for m in mac], lines))
>>>>>>> ac07aea6
<|MERGE_RESOLUTION|>--- conflicted
+++ resolved
@@ -4,12 +4,7 @@
 from nose.tools import assert_true
 import nose.tools
 
-<<<<<<< HEAD
 import hyperspy.api as hs
-=======
-
-import hyperspy.hspy as hs
->>>>>>> ac07aea6
 from hyperspy.misc.elements import elements_db
 
 
@@ -68,49 +63,44 @@
 
     wt = np.array([[[88] * 2] * 3, [[12] * 2] * 3])
     assert_almost_equal(
-<<<<<<< HEAD
         density, hs.material.density_of_mixture_of_pure_elements(
-            wt, elements)[0, 0])
-=======
-        density, hs.utils.material.density_of_mixture_of_pure_elements(
             wt, elements)[0, 0])
 
 
 def test_mass_absorption_coefficient():
     def test_mac(self):
         assert_almost_equal(
-            hs.utils.material.mass_absorption_coefficient('Al', 3.5),
+            hs.material.mass_absorption_coefficient('Al', 3.5),
             506.0153356472)
         assert_true(np.allclose(
-            hs.utils.material.mass_absorption_coefficient('Ta', [1, 3.2, 2.3]),
+            hs.material.mass_absorption_coefficient('Ta', [1, 3.2, 2.3]),
                     [3343.7083701143229, 1540.0819991890, 3011.264941118]))
         assert_almost_equal(
-            hs.utils.material.mass_absorption_coefficient('Zn', 'Zn_La'),
+            hs.material.mass_absorption_coefficient('Zn', 'Zn_La'),
             1413.291119134)
         assert_true(np.allclose(
-            hs.utils.material.mass_absorption_coefficient(
+            hs.material.mass_absorption_coefficient(
                 'Zn', ['Cu_La', 'Nb_La']), [1704.7912903000029,
                                             1881.2081950943339]))
 
     def test_mixture_mac(self):
         assert_almost_equal(
-            hs.utils.material.
+            hs.material.
             mass_absorption_coefficient_of_mixture_of_pure_elements(
                 ['Al', 'Zn'], [0.5, 0.5], 'Al_Ka'), 2587.4161643905127)
         elements = ("Cu", "Sn")
         lines = [0.5, 'Al_Ka']
         wt = np.array([[[88.]*2]*3, [[12.]*2]*3])
         nose.tools.assert_true(np.allclose(
-            hs.utils.material.
+            hs.material.
             mass_absorption_coefficient_of_mixture_of_pure_elements(
                 wt, elements, lines)[:, 0, 0],
             np.array([8003.05391481,  4213.4235561], atol=1e-3)))
         wt = hs.signals.Image(wt).split()
-        mac = hs.utils.material. \
+        mac = hs.material. \
             mass_absorption_coefficient_of_mixture_of_pure_elements(
                 wt, elements, lines)
         nose.tools.assert_true(np.allclose(mac[0].data[0, 0], 8003.053914,
                                            atol=1e-3))
         nose.tools.assert_true(np.allclose(
-            [m.metadata.Sample.xray_lines for m in mac], lines))
->>>>>>> ac07aea6
+            [m.metadata.Sample.xray_lines for m in mac], lines))