--- conflicted
+++ resolved
@@ -18,11 +18,6 @@
 
 import numpy as np
 
-<<<<<<< HEAD
-from hyperspy.utils.model_selection import AIC, AICc, BIC
-from hyperspy.signals import Signal1D
-=======
->>>>>>> 81c226ac
 from hyperspy.components1d import Gaussian, Lorentzian
 from hyperspy.signals import Signal1D
 from hyperspy.utils.model_selection import AIC, BIC, AICc
@@ -55,9 +50,5 @@
     def test_BIC(self):
         _bic1 = BIC(self.m1)
         _bic2 = BIC(self.m2)
-<<<<<<< HEAD
         np.testing.assert_allclose(_bic1, 75.687402101349420)
-=======
-        np.testing.assert_allclose(_bic1, 75.68740210134942)
->>>>>>> 81c226ac
         np.testing.assert_allclose(_bic2, 73.959606174200346)