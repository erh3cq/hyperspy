--- conflicted
+++ resolved
@@ -3,10 +3,7 @@
 
 import hyperspy.api as hs
 from hyperspy.models.model1D import Model1D
-<<<<<<< HEAD
-=======
 from hyperspy.misc.test_utils import ignore_warning
->>>>>>> 43ef92b6
 
 
 class TestPowerLaw:
