--- conflicted
+++ resolved
@@ -340,12 +340,8 @@
     return plt.gcf()
 
 
-<<<<<<< HEAD
->>>>>>> upstream/RELEASE_next_minor
-=======
-@pytest.mark.mpl_image_compare(
-    baseline_dir=baseline_dir, tolerance=default_tol, style=style_pytest_mpl)
->>>>>>> 25822e93
+@pytest.mark.mpl_image_compare(
+    baseline_dir=baseline_dir, tolerance=default_tol, style=style_pytest_mpl)
 def test_plot_images_single_image(mpl_cleanup):
     image0 = hs.signals.Signal2D(np.arange(100).reshape(10, 10))
     image0.isig[5, 5] = 200
