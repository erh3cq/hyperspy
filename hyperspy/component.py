# -*- coding: utf-8 -*-
# Copyright 2007-2011 The Hyperspy developers
#
# This file is part of  Hyperspy.
#
#  Hyperspy is free software: you can redistribute it and/or modify
# it under the terms of the GNU General Public License as published by
# the Free Software Foundation, either version 3 of the License, or
# (at your option) any later version.
#
#  Hyperspy is distributed in the hope that it will be useful,
# but WITHOUT ANY WARRANTY; without even the implied warranty of
# MERCHANTABILITY or FITNESS FOR A PARTICULAR PURPOSE.  See the
# GNU General Public License for more details.
#
# You should have received a copy of the GNU General Public License
# along with  Hyperspy.  If not, see <http://www.gnu.org/licenses/>.

import os

import numpy as np

from hyperspy.defaults_parser import preferences
from hyperspy.misc.utils import (incremental_filename,
                                  append2pathname,
                                  slugify)
from hyperspy.exceptions import NavigationDimensionError


class Parameter(object):
    """Model parameter
    
    Attributes
    ----------
    value : float or array
        The value of the parameter for the current location. The value
        for other locations is stored in map.
    bmin, bmax: float
        Lower and upper bounds of the parameter value.
    twin : {None, Parameter}
        If it is not None, the value of the current parameter is 
        a function of the given Parameter. The function is by default
        the identity function, but it can be defined by twin_function
    twin_function : function
        Function that takes Parameter.value as its only argument
        and returns a float or array that is set to be the current 
        Parameter.value
    ext_force_positive : bool
        If True, the parameter value is set to be the absolute value 
        of the input value i.e. if we set Parameter.value = -3, the 
        value stored is 3 instead. This is useful to bound a value 
        to be positive in an optimization without actually using an 
        optimizer that supports bounding.
    ext_bounded : bool
        Similar to ext_force_positive, but in this case the bounds are
        defined by bmin and bmax. It is a better idea to use
        an optimizer that supports bounding though.
        
    Methods
    -------
    as_signal(field = 'values')
        Get a parameter map as a signal object
    plot()
        Plots the value of the Parameter at all locations.
    export(folder=None, name=None, format=None, save_std=False)
        Saves the value of the parameter map to the specified format
    
    
    """

    def __init__(self, value=0., free=True, bmin=None, bmax=None,
                 twin=None):
        
        self.component = None
        self.connected_functions = list()
        self.ext_bounded = False
        self._number_of_elements = 1
        self._bounds = (None, None)
        self.bmin = None
        self.bmax = None
        self.__twin = None
        self.twin = twin
        self.twin_function = lambda x: x
        self._twins = []
        self.ext_force_positive = False
        self.value = value
        self.free = free
        self.map = None
        self.std_map = None
        self.grad = None
        self.already_set_map = None
        self.name = ''
        self.units = ''
        self.std = None
        self._axes_manager = None

    # Define the bounding and coupling propertires
    
    def __repr__(self):
        text = ''
        text += 'Parameter %s' % self.name
        if self.component is not None:
            text += ' of %s' % self.component._get_short_description()
        text = '<' + text + '>'
        return text
    
    def connect(self, f):
        if f not in self.connected_functions:
            self.connected_functions.append(f)
            if self.twin:
                self.twin.connect(f)
                
    def disconnect(self, f):
        if f in self.connected_functions:
            self.connected_functions.remove(f)
            if self.twin:
                self.twin.disconnect(f)
            
    def _getvalue(self):
        if self.twin is None:
            return self.__value
        else:
            return self.twin_function(self.twin.value)
    def _setvalue(self, arg):

        if self.ext_bounded is False:
                self.__value = arg
        else:
            if self.ext_force_positive is True :
                self.__value = abs(arg)
            else :
                if self._number_of_elements == 1:
                    if self.bmin is not None and arg <= self.bmin:
                        self.__value=self.bmin
                    elif self.bmax is not None and arg >= self.bmax:
                        self.__value=self.bmax
                    else:
                        self.__value=arg
                else :
                    self.__value=ar
<<<<<<< HEAD
        if self.connection_active is True:
            for f in self.connected_functions:
                try:
                    f()
                except:
                    self.disconnect(f)
    value = property(_getvalue, _setvalue)
=======
        for f in self.connected_functions:
            try:
                f()
            except:
                self.disconnect(f)
    value = property(_coerce, _decoerce)
>>>>>>> 959f1d8f

    # Fix the parameter when coupled
    def _getfree(self):
        if self.twin is None:
            return self.__free
        else:
            return False
    def _setfree(self,arg):
        self.__free = arg
        if self.component is not None:
            self.component._update_free_parameters()
    free = property(_getfree,_setfree)

    def _set_twin(self,arg):
        if arg is None :
            if self.__twin is not None :
                if self in self.__twin._twins:
                    self.__twin._twins.remove(self)
                    for f in self.connected_functions:
                        self.__twin.disconnect(f)
        else :
            if self not in arg._twins :
                arg._twins.append(self)
                for f in self.connected_functions:
                    arg.connect(f)
                
        self.__twin = arg

    def _get_twin(self):
        return self.__twin
    twin = property(_get_twin, _set_twin)

    def _get_bmin(self):
        if isinstance(self._bounds, tuple):
            return self._bounds[0]
        elif isinstance(self._bounds, list):
            return self._bounds[0][0]
    def _set_bmin(self,arg):
        if self._number_of_elements == 1 :
            self._bounds = (arg,self.bmax)
        elif self._number_of_elements > 1 :
            self._bounds = [(arg, self.bmax)] * self._number_of_elements
    bmin = property(_get_bmin,_set_bmin)

    def _get_bmax(self):
        if isinstance(self._bounds, tuple):
            return self._bounds[1]
        elif isinstance(self._bounds, list):
            return self._bounds[0][1]
    def _set_bmax(self,arg):
        if self._number_of_elements == 1 :
            self._bounds = (self.bmin, arg)
        elif self._number_of_elements > 1 :
            self._bounds = [(self.bmin, arg)] * self._number_of_elements
    bmax = property(_get_bmax,_set_bmax)

    def store_current_value_in_array(self,indexes):
        self.map['values'][indexes] = self.value
        self.map['is_set'][indexes] = True
        if self.std is not None:
            self.map['std'][indexes] = self.std
    def assign_current_value_to_all(self, mask = None):
        '''Stores in the map the current value for all the rest of the pixels
        
        Parameters
        ----------
        mask: numpy array
        '''
        if mask is None:
            mask = np.zeros(self.map.shape, dtype = 'bool')
        self.map['values'][mask == False] = self.value
        self.map['is_set'][mask == False] = True
        
    def create_array(self, shape):
        if len(shape) == 1 and shape[0] == 0:
            shape = [1,]
        dtype_ = np.dtype([
            ('values','float', self._number_of_elements), 
            ('std', 'float', self._number_of_elements), 
            ('is_set', 'bool', 1)])
        if (self.map is None  or self.map.shape != shape or 
                    self.map.dtype != dtype_):
            self.map = np.zeros(shape, dtype_)       
            self.map['std'][:] = np.nan
            # TODO: in the future this class should have access to 
            # axes manager and should be able to charge its own
            # values. Until then, the next line is necessary to avoid
            # erros when self.std is defined and the shape is different
            # from the newly defined arrays
            self.std = None
            
    def as_signal(self, field='values'):
        """Get a parameter map as a signal object.
        
        Please note that this method only works when the navigation dimension
        is greater than 0.
        
        Parameters
        ----------
        field : {'values', 'std', 'is_set'}
        
        Raises
        ------
        
        NavigationDimensionError : if the navigation dimension is 0
        
        """
        from hyperspy.signal import Signal
        if self._axes_manager.navigation_dimension == 0:
            raise NavigationDimensionError(0, '>0')
            
        s = Signal({'data' : self.map[field],
                    'axes' : self._axes_manager._get_navigation_axes_dicts()})
        s.mapped_parameters.title = self.name
        for axis in s.axes_manager.axes:
            axis.navigate = False
        if self._number_of_elements > 1:
            s.axes_manager.append_axis(
                size=self._number_of_elements,
                name=self.name,
                index_in_array=len(s.axes_manager.axes),
                navigate=True)
        return s
        
    def plot(self):
        self.as_signal().plot()
        
    def export(self, folder=None, name=None, format=None,
               save_std=False):
        '''Save the data to a file.
        
        All the arguments are optional.
        
        Parameters
        ----------
        folder : str or None
            The path to the folder where the file will be saved. If `None` the
            current folder is used by default.
        name : str or None
            The name of the file. If `None` the Components name followed by the
            Parameter `name` attributes will be used by default. If a file with 
            the same name exists the name will be modified by appending a number
            to the file path.
        save_std : bool
            If True, also the standard deviation will be saved
        
        '''
        if format is None:
            format = preferences.General.default_export_format
        if name is None:
            name = self.component.name + '_' + self.name
        filename = incremental_filename(slugify(name) + '.' + format)
        if folder is not None:
            filename = os.path.join(folder, filename)
        self.as_signal().save(filename)
        if save_std is True:
            self.as_signal(field = 'std').save(append2pathname(
                filename,'_std'))
                    
class Component(object):
    def __init__(self, parameter_name_list):
        self.connected_functions = list()
        self.parameters = []
        self.init_parameters(parameter_name_list)
        self._update_free_parameters()
        self.active = True
        self.isbackground = False
        self.convolved = True
        self.parameters = tuple(self.parameters)
        self.name = ''
        self._id_name = self.__class__.__name__
        self._id_version = '1.0'
        self._position = None
        
    def connect(self, f):
        if f not in self.connected_functions:
            self.connected_functions.append(f)
    def disconnect(self, f):
        if f in self.connected_functions:
            self.connected_functions.remove(f)
            
    def _get_active(self):
        return self.__active
    def _set_active(self, arg):
        self.__active = arg
        for f in self.connected_functions:
            try:
                f()
            except:
                self.disconnect(f)
    active = property(_get_active, _set_active)

    def init_parameters(self, parameter_name_list):
        for name in parameter_name_list:
            parameter = Parameter()
            self.parameters.append(parameter)
            parameter.name = name
            setattr(self, name, parameter)
            if hasattr(self, 'grad_' + name):
                parameter.grad = getattr(self, 'grad_' + name)
            parameter.component = self
            
    def _get_long_description(self):
        if self.name:
            text = '%s (%s component)' % (self.name, self._id_name)
        else:
            text = '%s component' % self._id_name
        return text
        
    def _get_short_description(self):
        text = ''
        if self.name:
            text += self.name
        else:
            text += self._id_name
        text += ' component'
        return text
    
    def __repr__(self):
        text = '<%s>' % self._get_long_description()
        return text

    def _update_free_parameters(self):
        self.free_parameters = set()
        for parameter in self.parameters:
            if parameter.free:
                self.free_parameters.add(parameter)
        # update_number_free_parameters(self):
        i=0
        for parameter in self.free_parameters:
            i += parameter._number_of_elements
        self._nfree_param=i

    def update_number_parameters(self):
        i=0
        for parameter in self.parameters:
            i += parameter._number_of_elements
        self.nparam=i

    def charge(self, p, p_std = None, onlyfree = False):
        if onlyfree is True:
            parameters = self.free_parameters
        else:
            parameters = self.parameters
        i=0
        for parameter in parameters:
            lenght = parameter._number_of_elements
            parameter.value = (p[i] if lenght == 1 else 
            p[i:i+lenght].tolist())
            if p_std is not None:
                parameter.std = (p_std[i] if lenght == 1 else 
                p_std[i:i+lenght].tolist())
            
            i+=lenght           
                
    def create_arrays(self, shape):
        for parameter in self.parameters:
            parameter.create_array(shape)
    
    def store_current_parameters_in_map(self, indexes):
        # If it is a single spectrum indexes is () 
        if not indexes:
            indexes = (0,)
        for parameter in self.parameters:
            parameter.store_current_value_in_array(indexes)
        
    def charge_value_from_map(self, indexes, only_fixed=False):
        # If it is a single spectrum indexes is () 
        if not indexes:
            indexes = (0,)
        if only_fixed is True:
            parameters = set(self.parameters) - set(self.free_parameters)
        else:
            parameters = self.parameters
        for parameter in parameters:
            if parameter.map['is_set'][indexes]:
                parameter.value = parameter.map['values'][indexes]
                parameter.std = parameter.map['std'][indexes]
                if parameter._number_of_elements > 1:
                    parameter.value = parameter.value.tolist()
                    parameter.std = parameter.std.tolist()

    def plot(self, only_free = True):
        """Plot the value of the parameters of the model
        
        Parameters
        ----------
        only_free : bool
            If True, only the value of the parameters that are free will be
            plotted
              
        """
        if only_free:
            parameters = self.free_parameters
        else:
            parameters = self.parameters
            
        parameters = [k for k in parameters if k.twin is None]
        for parameter in parameters:
            parameter.plot()
            
    def export(self, folder=None, format=None, save_std=False, only_free=True):
        """Plot the value of the parameters of the model
        
        Parameters
        ----------
        folder : str or None
            The path to the folder where the file will be saved. If `None` the
            current folder is used by default.
        format : str
            The format to which the data will be exported. It must be the
            extension of any format supported by Hyperspy. If None, the default
            format for exporting as defined in the `Preferences` will be used.
        save_std : bool
            If True, also the standard deviation will be saved.
        only_free : bool
            If True, only the value of the parameters that are free will be
            exported.
            
        Notes
        -----
        The name of the files will be determined by each the Component and
        each Parameter name attributes. Therefore, it is possible to customise
        the file names modify the name attributes.
              
        """
        if only_free:
            parameters = self.free_parameters
        else:
            parameters = self.parameters
            
        parameters = [k for k in parameters if k.twin is None]
        for parameter in parameters:
            parameter.export(folder=folder, format=format, save_std=save_std,)
            
    def summary(self):
        for parameter in self.parameters:
            dim = len(parameter.map.squeeze().shape) if parameter.map \
                        is not None else 0
            if parameter.twin is None:
                if dim <= 1:
                    print '%s = %s ± %s %s' % (parameter.name, parameter.value, 
                    parameter.std, parameter.units)

    def __call__(self, p, x, onlyfree = True) :
        self.charge(p , onlyfree = onlyfree)
        return self.function(x)
        
    def set_axes(self, axes_manager):
        for parameter in self.parameters:
            parameter._axes_manager = axes_manager<|MERGE_RESOLUTION|>--- conflicted
+++ resolved
@@ -138,22 +138,12 @@
                         self.__value=arg
                 else :
                     self.__value=ar
-<<<<<<< HEAD
-        if self.connection_active is True:
-            for f in self.connected_functions:
-                try:
-                    f()
-                except:
-                    self.disconnect(f)
-    value = property(_getvalue, _setvalue)
-=======
         for f in self.connected_functions:
             try:
                 f()
             except:
                 self.disconnect(f)
-    value = property(_coerce, _decoerce)
->>>>>>> 959f1d8f
+    value = property(_getvalue, _setvalue)
 
     # Fix the parameter when coupled
     def _getfree(self):
