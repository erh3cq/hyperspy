--- conflicted
+++ resolved
@@ -592,7 +592,6 @@
               if sig.axes_manager.navigation_size > 0
               else 1)
 
-<<<<<<< HEAD
     # If no cmap given, get default colormap from pyplot:
     if cmap is None:
         cmap = [plt.get_cmap().name]
@@ -639,23 +638,6 @@
     centre_colormaps = itertools.cycle(centre_colormaps)
     cmap = itertools.cycle(cmap)
 
-    if isinstance(vmin, list):
-        if len(vmin) != n:
-            _logger.warning('The provided vmin values are ignored because the '
-                            'length of the list does not match the number of '
-                            'images')
-            vmin = [None] * n
-    else:
-        vmin = [vmin] * n
-    if isinstance(vmax, list):
-        if len(vmax) != n:
-            _logger.warning('The provided vmax values are ignored because the '
-                            'length of the list does not match the number of '
-                            'images')
-            vmax = [None] * n
-    else:
-        vmax = [vmax] * n
-=======
     def _check_arg(arg, default_value, arg_name):
         if isinstance(arg, list):
             if len(arg) != n:
@@ -669,7 +651,6 @@
     vmin = _check_arg(vmin, None, 'vmin')
     vmax = _check_arg(vmax, None, 'vmax')
     saturated_pixels = _check_arg(saturated_pixels, 0, 'saturated_pixels')
->>>>>>> 26b90103
 
     # Sort out the labeling:
     div_num = 0
@@ -683,7 +664,7 @@
         # Use some heuristics to try to get base string of similar titles
 
         # in case of single image
-        if len(images) > 1:
+        if isinstance(images, list) or len(images) > 1:
             label_list = [x.metadata.General.title for x in images]
         else:
             label_list = [images.metadata.General.title]
@@ -823,7 +804,7 @@
                             'single colorbar')
         else:
             g_vmax = vmax if vmax is not None else g_vmax
-        if centre_colormap:
+        if next(centre_colormaps):
             g_vmin, g_vmax = centre_colormap_values(g_vmin, g_vmax)
 
     # Check if we need to add a scalebar for some of the images
@@ -854,18 +835,11 @@
             else:
                 data = im.data
                 # Find min and max for contrast
-<<<<<<< HEAD
-                l_vmin, l_vmax = contrast_stretching(data, saturated_pixels)
-                l_vmin = vmin[idx - 1] if vmin[idx - 1] is not None else l_vmin
-                l_vmax = vmax[idx - 1] if vmax[idx - 1] is not None else l_vmax
-                if centre:
-=======
                 l_vmin, l_vmax = contrast_stretching(
                     data, saturated_pixels[idx])
                 l_vmin = vmin[idx] if vmin[idx] is not None else l_vmin
                 l_vmax = vmax[idx] if vmax[idx] is not None else l_vmax
-                if centre_colormap:
->>>>>>> 26b90103
+                if centre:
                     l_vmin, l_vmax = centre_colormap_values(l_vmin, l_vmax)
 
             # Remove NaNs (if requested)
@@ -889,8 +863,8 @@
 
             if not isinstance(aspect, (int, float)) and aspect not in [
                     'auto', 'square', 'equal']:
-                print('Did not understand aspect ratio input. '
-                      'Using \'auto\' as default.')
+                _logger.warning("Did not understand aspect ratio input. "
+                                "Using 'auto' as default.")
                 aspect = 'auto'
 
             if aspect is 'auto':
