# -*- coding: utf-8 -*-
# Copyright 2007-2011 The Hyperspy developers
#
# This file is part of  Hyperspy.
#
#  Hyperspy is free software: you can redistribute it and/or modify
# it under the terms of the GNU General Public License as published by
# the Free Software Foundation, either version 3 of the License, or
# (at your option) any later version.
#
#  Hyperspy is distributed in the hope that it will be useful,
# but WITHOUT ANY WARRANTY; without even the implied warranty of
# MERCHANTABILITY or FITNESS FOR A PARTICULAR PURPOSE.  See the
# GNU General Public License for more details.
#
# You should have received a copy of the GNU General Public License
# along with  Hyperspy.  If not, see <http://www.gnu.org/licenses/>.

import copy
import os.path
import warnings
import math

import numpy as np
import numpy.ma as ma
import scipy.interpolate
import scipy as sp
from matplotlib import pyplot as plt

from hyperspy import messages
from hyperspy.axes import AxesManager
from hyperspy import io
from hyperspy.drawing import mpl_hie, mpl_hse, mpl_he
from hyperspy.learn.mva import MVA, LearningResults
import hyperspy.misc.utils
from hyperspy.misc.utils import DictionaryBrowser
from hyperspy.drawing import signal as sigdraw
from hyperspy.decorators import auto_replot
from hyperspy.defaults_parser import preferences
from hyperspy.misc.io.tools import ensure_directory
from hyperspy.misc.progressbar import progressbar
from hyperspy.gui.tools import (
    SpectrumCalibration,
    SmoothingSavitzkyGolay,
    SmoothingLowess,
    SmoothingTV,
    ButterworthFilter)
from hyperspy.gui.egerton_quantification import BackgroundRemoval
from hyperspy.decorators import only_interactive
from hyperspy.decorators import interactive_range_selector
from scipy.ndimage.filters import gaussian_filter1d
from hyperspy.misc.spectrum_tools import find_peaks_ohaver
from hyperspy.misc.image_tools import (shift_image, estimate_image_shift)
from hyperspy.misc.math_tools import symmetrize, antisymmetrize
from hyperspy.exceptions import SignalDimensionError, DataDimensionError
from hyperspy.misc import array_tools
from hyperspy.misc import spectrum_tools
<<<<<<< HEAD

from hyperspy.gui.tools import IntegrateArea
=======
from hyperspy import components
>>>>>>> 3ed2b54e

class Signal2DTools(object):
    def estimate_shift2D(self, reference='current',
                                correlation_threshold=None,
                                chunk_size=30,
                                roi=None,
                                normalize_corr=False,
                                sobel=True,
                                medfilter=True,
                                hanning=True,
                                plot=False,
                                dtype='float',):
        """Estimate the shifts in a image using phase correlation

        This method can only estimate the shift by comparing 
        bidimensional features that should not change position 
        between frames. To decrease the memory usage, the time of 
        computation and the accuracy of the results it is convenient 
        to select a region of interest by setting the roi keyword.

        Parameters
        ----------
        
        reference : {'current', 'cascade' ,'stat'}
            If 'current' (default) the image at the current 
            coordinates is taken as reference. If 'cascade' each image
            is aligned with the previous one. If 'stat' the translation
            of every image with all the rest is estimated and by 
            performing statistical analysis on the result the 
            translation is estimated.
        correlation_threshold : {None, 'auto', float}
            This parameter is only relevant when `reference` is 'stat'.
            If float, the shift estimations with a maximum correlation
            value lower than the given value are not used to compute
            the estimated shifts. If 'auto' the threshold is calculated
            automatically as the minimum maximum correlation value
            of the automatically selected reference image.
        chunk_size: {None, int}
            If int and `reference`=='stat' the number of images used
            as reference are limited to the given value.
        roi : tuple of ints or floats (left, right, top bottom)
             Define the region of interest. If int(float) the position
             is given axis index(value).
        sobel : bool
            apply a sobel filter for edge enhancement 
        medfilter :  bool
            apply a median filter for noise reduction
        hanning : bool
            Apply a 2d hanning filter
        plot : bool
            If True plots the images after applying the filters and
            the phase correlation
        dtype : str or dtype
            Typecode or data-type in which the calculations must be
            performed.
            
        Returns
        -------
        
        list of applied shifts
        
        Notes
        -----
        
        The statistical analysis approach to the translation estimation
        when using `reference`='stat' roughly follows [1]_ . If you use 
        it please cite their article.
        
        References
        ----------
        
        .. [1] Schaffer, Bernhard, Werner Grogger, and Gerald 
        Kothleitner. “Automated Spatial Drift Correction for EFTEM 
        Image Series.” 
        Ultramicroscopy 102, no. 1 (December 2004): 27–36.
        
        """
        self._check_signal_dimension_equals_two()
        if roi is not None:
            # Get the indices of the roi
            yaxis = self.axes_manager.signal_axes[1]
            xaxis = self.axes_manager.signal_axes[0]
            roi = tuple([xaxis._get_index(i) for i in roi[2:]] +
                    [yaxis._get_index(i) for i in roi[:2]]) 

        ref = None if reference == 'cascade' else \
            self.__call__().copy()
        shifts = []
        nrows = None
        images_number = self.axes_manager._max_index + 1
        if reference == 'stat':
            nrows = images_number if chunk_size is None else \
                min(images_number, chunk_size)
            pcarray = ma.zeros((nrows, self.axes_manager._max_index + 1,
                                ),
                                dtype=np.dtype([('max_value', np.float),
                                                ('shift', np.int32,
                                                (2,))]))
            nshift, max_value = estimate_image_shift(
                          self(),
                          self(),
                          roi=roi,
                          sobel=sobel,
                          medfilter=medfilter,
                          hanning=hanning,
                          normalize_corr=normalize_corr,
                          plot=plot,
                          dtype=dtype)
            np.fill_diagonal(pcarray['max_value'], max_value)
            pbar = progressbar(maxval=nrows*images_number).start()
        else:
            pbar = progressbar(maxval=images_number).start()
            
            
        # Main iteration loop. Fills the rows of pcarray when reference 
        # is stat
        for i1, im in enumerate(self._iterate_signal()):
            if reference in ['current', 'cascade']:
                if ref is None:
                    ref = im.copy()
                    shift = np.array([0,0])
                nshift, max_val = estimate_image_shift(ref,
                                      im,
                                      roi=roi,
                                      sobel=sobel,
                                      medfilter=medfilter,
                                      hanning=hanning,
                                      plot=plot,
                                      normalize_corr=normalize_corr,
                                      dtype=dtype)
                if reference == 'cascade':
                    shift += nshift
                    ref = im.copy()
                else:
                    shift = nshift
                shifts.append(shift.copy())
                pbar.update(i1+1)
            elif reference == 'stat':
                if i1 == nrows:
                    break
                # Iterate to fill the columns of pcarray
                for i2, im2 in enumerate(
                                    self._iterate_signal()):
                    if i2 > i1:
                        nshift, max_value = estimate_image_shift(
                                      im,
                                      im2,
                                      roi=roi,
                                      sobel=sobel,
                                      medfilter=medfilter,
                                      hanning=hanning,
                                      normalize_corr=normalize_corr,
                                      plot=plot,
                                      dtype=dtype)
                        
                        pcarray[i1,i2] = max_value, nshift
                    del im2
                    pbar.update(i2 + images_number*i1 + 1)
                del im
        if reference == 'stat':
            # Select the reference image as the one that has the
            # higher max_value in the row
            sqpcarr = pcarray[:,:nrows]
            sqpcarr['max_value'][:] = symmetrize(sqpcarr['max_value'])
            sqpcarr['shift'][:] = antisymmetrize(sqpcarr['shift'])
            ref_index = np.argmax(pcarray['max_value'].min(1))
            self.ref_index = ref_index
            shifts = (pcarray['shift']  + 
                pcarray['shift'][ref_index,:nrows][:,np.newaxis])
            if correlation_threshold is not None:
                if correlation_threshold == 'auto':
                    correlation_threshold = \
                        (pcarray['max_value'].min(0)).max()
                    print("Correlation threshold = %1.2f" % 
                                correlation_threshold)
                shifts[pcarray['max_value'] < \
                    correlation_threshold] = ma.masked
                shifts.mask[ref_index,:] = False
                
            shifts = shifts.mean(0)
        else:
            shifts = np.array(shifts)
            del ref
        return shifts
        
    def align2D(self, crop=True, fill_value=np.nan, shifts=None,
                roi=None,
                sobel=True,
                medfilter=True,
                hanning=True,
                plot=False,
                normalize_corr=False,
                reference='current',
                dtype='float',
                correlation_threshold=None, 
                chunk_size=30):
        """Align the images in place using user provided shifts or by 
        estimating the shifts. 
        
        Please, see `estimate_shift2D` docstring for details
        on the rest of the parameters not documented in the following
        section
        
        Parameters
        ----------
        crop : bool
            If True, the data will be cropped not to include regions
            with missing data
        fill_value : int, float, nan
            The areas with missing data are filled with the given value.
            Default is nan.
        shifts : None or list of tuples
            If None the shifts are estimated using 
            `estimate_shift2D`.
            
        Returns
        -------
        shifts : np.array
            The shifts are returned only if `shifts` is None
            
        Notes
        -----
        
        The statistical analysis approach to the translation estimation
        when using `reference`='stat' roughly follows [1]_ . If you use 
        it please cite their article.
        
        References
        ----------
        
        .. [1] Schaffer, Bernhard, Werner Grogger, and Gerald 
        Kothleitner. “Automated Spatial Drift Correction for EFTEM 
        Image Series.” 
        Ultramicroscopy 102, no. 1 (December 2004): 27–36.
            
        """
        self._check_signal_dimension_equals_two()
        if shifts is None:
            shifts = self.estimate_shift2D(
                roi=roi,
                sobel=sobel,
                medfilter=medfilter,
                hanning=hanning,
                plot=plot,
                reference=reference,
                dtype=dtype,
                correlation_threshold=correlation_threshold,
                normalize_corr=normalize_corr,
                chunk_size=chunk_size)
            return_shifts = True
        else:
            return_shifts = False
        # Translate with sub-pixel precision if necesary 
        for im, shift in zip(self._iterate_signal(),
                              shifts):
            if np.any(shift):
                shift_image(im, -shift,
                    fill_value=fill_value)
                del im
                    
        # Crop the image to the valid size
        if crop is True:
            shifts = -shifts
            bottom, top = (int(np.floor(shifts[:,0].min())) if 
                                    shifts[:,0].min() < 0 else None,
                           int(np.ceil(shifts[:,0].max())) if 
                                    shifts[:,0].max() > 0 else 0)
            right, left = (int(np.floor(shifts[:,1].min())) if 
                                    shifts[:,1].min() < 0 else None,
                           int(np.ceil(shifts[:,1].max())) if 
                                    shifts[:,1].max() > 0 else 0)
            self.crop_image(top, bottom, left, right)
            shifts = -shifts
        if return_shifts:
            return shifts
        
    def crop_image(self,top=None, bottom=None,
                        left=None, right=None):
        """Crops an image in place.
        
        top, bottom, left, right : int or float
            
            If int the values are taken as indices. If float the values are 
            converted to indices.        

        See also:
        ---------
        crop
        
        """
        self._check_signal_dimension_equals_two()
        self.crop(self.axes_manager.signal_axes[1].index_in_axes_manager,
                  top,
                  bottom)
        self.crop(self.axes_manager.signal_axes[0].index_in_axes_manager,
                  left,
                  right)


class Signal1DTools(object):
    def shift1D(self,
                 shift_array,
                 interpolation_method='linear',
                 crop=True,
                 fill_value=np.nan):
        """Shift the data in place over the signal axis by the amount specified
        by an array.

        Parameters
        ----------
        shift_array : numpy array
            An array containing the shifting amount. It must have
            `axes_manager._navigation_shape_in_array` shape.
        interpolation_method : str or int
            Specifies the kind of interpolation as a string ('linear',
            'nearest', 'zero', 'slinear', 'quadratic, 'cubic') or as an 
            integer specifying the order of the spline interpolator to 
            use.
        crop : bool
            If True automatically crop the signal axis at both ends if 
            needed.
        fill_value : float
            If crop is False fill the data outside of the original 
            interval with the given value where needed.
            
        Raises
        ------
        SignalDimensionError if the signal dimension is not 1.
            
        """
        
        self._check_signal_dimension_equals_one()
        axis = self.axes_manager.signal_axes[0]
        offset = axis.offset
        original_axis = axis.axis.copy()
        pbar = progressbar(
            maxval=self.axes_manager.navigation_size)
        for i, (dat, shift) in enumerate(zip(
                self._iterate_signal(),
                shift_array.ravel(()))):
            si = sp.interpolate.interp1d(original_axis,
                                         dat,
                                         bounds_error=False,
                                         fill_value=fill_value,
                                         kind=interpolation_method)
            axis.offset = float(offset - shift)
            dat[:] = si(axis.axis)
            pbar.update(i + 1)
            
        axis.offset = offset

        if crop is True:
            minimum, maximum = shift_array.min(), shift_array.max()
            if minimum < 0:
                iminimum = 1 + axis.value2index(
                        axis.high_value + minimum,
                        rounding=math.floor)
                print iminimum
                self.crop(axis.index_in_axes_manager,
                          None,
                          iminimum)
            if maximum > 0:
                imaximum = axis.value2index(offset + maximum,
                                            rounding=math.ceil) 
                self.crop(axis.index_in_axes_manager,
                          imaximum)
            
    def interpolate_in_between(self, start, end, delta=3, **kwargs):
        """Replace the data in a given range by interpolation.
        
        The operation is performed in place.
        
        Parameters
        ----------
        start, end : {int | float}
            The limits of the interval. If int they are taken as the 
            axis index. If float they are taken as the axis value.
        
        All extra keyword arguments are passed to 
        scipy.interpolate.interp1d. See the function documentation 
        for details.
        
        Raises
        ------
        SignalDimensionError if the signal dimension is not 1.
        
        """
        self._check_signal_dimension_equals_one()
        axis = self.axes_manager.signal_axes[0]
        i1 = axis._get_index(start)
        i2 = axis._get_index(end)
        i0 = int(np.clip(i1 - delta, 0, np.inf))
        i3 = int(np.clip(i2 + delta, 0, axis.size))
        pbar = progressbar(
            maxval=self.axes_manager.navigation_size)
        for i, dat in enumerate(self._iterate_signal()):
            dat_int = sp.interpolate.interp1d(
                range(i0,i1) + range(i2,i3),
                dat[i0:i1].tolist() + dat[i2:i3].tolist(),
                **kwargs)
            dat[i1:i2] = dat_int(range(i1,i2))
            pbar.update(i + 1)
            
    def estimate_shift1D(self,
                          start=None,
                          end=None,
                          reference_indices=None,
                          max_shift=None,
                          interpolate=True,
                          number_of_interpolation_points=5):
        """Estimate the shifts in the current signal axis using
         cross-correlation.

        This method can only estimate the shift by comparing 
        unidimensional features that should not change the position in 
        the signal axis. To decrease the memory usage, the time of 
        computation and the accuracy of the results it is convenient to 
        select the feature of interest providing sensible values for 
        `start` and `end`. By default interpolation is used to obtain 
        subpixel precision.

        Parameters
        ----------
        start, end : {int | float | None}
            The limits of the interval. If int they are taken as the 
            axis index. If float they are taken as the axis value.
        reference_indices : tuple of ints or None
            Defines the coordinates of the spectrum that will be used 
            as eference. If None the spectrum at the current 
            coordinates is used for this purpose.
        max_shift : int
            "Saturation limit" for the shift.
        interpolate : bool
            If True, interpolation is used to provide sub-pixel 
            accuracy.
        number_of_interpolation_points : int
            Number of interpolation points. Warning: making this number 
            too big can saturate the memory

        Return
        ------
        An array with the result of the estimation in the axis units.
        
        Raises
        ------
        SignalDimensionError if the signal dimension is not 1.
        
        """
        self._check_signal_dimension_equals_one()
        ip = number_of_interpolation_points + 1
        axis = self.axes_manager.signal_axes[0]
        if reference_indices is None:
            reference_indices = self.axes_manager.indices

        i1, i2 = axis._get_index(start), axis._get_index(end) 
        shift_array = np.zeros(self.axes_manager._navigation_shape_in_array)
        ref = self.inav[reference_indices].data[i1:i2]
        if interpolate is True:
            ref = spectrum_tools.interpolate1D(ip, ref)
        pbar = progressbar(
            maxval=self.axes_manager.navigation_size)
        for i, (dat, indices) in enumerate(zip(
                    self._iterate_signal(),
                    self.axes_manager._array_indices_generator())):
            dat = dat[i1:i2]
            if interpolate is True:
                dat = spectrum_tools.interpolate1D(ip, dat)
            shift_array[indices] = np.argmax(
                np.correlate(ref, dat,'full')) - len(ref) + 1
            pbar.update(i + 1)
        pbar.finish()

        if max_shift is not None:
            if interpolate is True:
                max_shift *= ip
            shift_array.clip(a_min=-max_shift, a_max=max_shift)
        if interpolate is True:
            shift_array /= ip
        shift_array *= axis.scale
        return shift_array

    def align1D(self,
                 start=None,
                 end=None,
                 reference_indices=None,
                 max_shift=None,
                 interpolate=True,
                 number_of_interpolation_points=5,
                 interpolation_method='linear',
                 crop=True,
                 fill_value=np.nan,
                 also_align=None):
        """Estimate the shifts in the signal axis using 
        cross-correlation and use the estimation to align the data in place.

        This method can only estimate the shift by comparing 
        unidimensional
        features that should not change the position. 
        To decrease memory usage, time of computation and improve 
        accuracy it is convenient to select the feature of interest 
        setting the `start` and `end` keywords. By default interpolation is
        used to obtain subpixel precision.

        Parameters
        ----------
        start, end : {int | float | None}
            The limits of the interval. If int they are taken as the 
            axis index. If float they are taken as the axis value.
        reference_indices : tuple of ints or None
            Defines the coordinates of the spectrum that will be used 
            as eference. If None the spectrum at the current 
            coordinates is used for this purpose.
        max_shift : int
            "Saturation limit" for the shift.
        interpolate : bool
            If True, interpolation is used to provide sub-pixel 
            accuracy.
        number_of_interpolation_points : int
            Number of interpolation points. Warning: making this number 
            too big can saturate the memory
        interpolation_method : str or int
            Specifies the kind of interpolation as a string ('linear',
            'nearest', 'zero', 'slinear', 'quadratic, 'cubic') or as an 
            integer specifying the order of the spline interpolator to 
            use.
        crop : bool
            If True automatically crop the signal axis at both ends if 
            needed.
        fill_value : float
            If crop is False fill the data outside of the original 
            interval with the given value where needed.
        also_align : list of signals
            A list of Signal instances that has exactly the same 
            dimensions
            as this one and that will be aligned using the shift map
            estimated using the this signal.

        Returns
        -------
        An array with the result of the estimation. The shift will be
        
        Raises
        ------
        SignalDimensionError if the signal dimension is not 1.

        See also
        --------
        estimate_shift1D
        
        """
        self._check_signal_dimension_equals_one()
        shift_array = self.estimate_shift1D(
            start=start,
            end=end,
            reference_indices=reference_indices,
            max_shift=max_shift,
            interpolate=interpolate,
            number_of_interpolation_points=
                number_of_interpolation_points)
        if also_align is None:
            also_align = list()
        also_align.append(self)
        for signal in also_align:
            signal.shift1D(shift_array=shift_array,
                           interpolation_method=interpolation_method,
                           crop=crop,
                           fill_value=fill_value)
                            
    def integrate_in_range(self, signal_range='interactive'):
        """ Sums the spectrum over an energy range, giving the integrated
        area.

        The energy range can either be selected through a GUI or the command
        line.  When `signal_range` is "interactive" the operation is performed
        in-place, i.e. the original spectrum is replaced. Otherwise the
        operation is performed not-in-place, i.e. a new object is returned with 
        the result of the integration.

        Parameters
        ----------
        signal_range : {a tuple of this form (l, r), "interactive"}
            l and r are the left and right limits of the range. They can be numbers or None,
            where None indicates the extremes of the interval. When `signal_range` is 
            "interactive" (default) the range is selected using a GUI.

        Returns
        -------
        integrated_spectrum : {Signal subclass, None}

        See Also
        --------
        integrate_simpson 

        Examples
        --------

        Using the GUI (in-place operation).

        >>> s.integrate_in_range()
        
        Using the CLI (not-in-place operation).

        >>> s_int = s.integrate_in_range(signal_range=(560,None))

        """

        if signal_range == 'interactive':
            ia = IntegrateArea(self, signal_range)
            ia.edit_traits()
            integrated_spectrum = None
        else:
            integrated_spectrum = self._integrate_in_range_commandline(signal_range)
        return(integrated_spectrum)

    def _integrate_in_range_commandline(self, signal_range):
        e1 = signal_range[0]
        e2 = signal_range[1]
        integrated_spectrum = self[..., e1:e2].integrate_simpson(-1)
        return(integrated_spectrum)

    @only_interactive
    def calibrate(self):
        """Calibrate the spectral dimension using a gui.

        It displays a window where the new calibration can be set by:
        * Setting the offset, units and scale directly
        * Selection a range by dragging the mouse on the spectrum figure
         and
        setting the new values for the given range limits

        Notes
        -----
        For this method to work the output_dimension must be 1. Set the 
        view
        accordingly
        
        Raises
        ------
        SignalDimensionError if the signal dimension is not 1.
        
        """
        self._check_signal_dimension_equals_one()
        calibration = SpectrumCalibration(self)
        calibration.edit_traits()

    def smooth_savitzky_golay(self, polynomial_order=None,
        number_of_points=None, differential_order=0):
        """Savitzky-Golay data smoothing in place.
        
        """
        self._check_signal_dimension_equals_one()
        if (polynomial_order is not None and 
            number_of_points is not None):
            for spectrum in self:
                spectrum.data[:] = spectrum_tools.sg(self(),
                                            number_of_points, 
                                            polynomial_order,
                                            differential_order)
        else:
            smoother = SmoothingSavitzkyGolay(self)
            smoother.differential_order = differential_order
            if polynomial_order is not None:
                smoother.polynomial_order = polynomial_order
            if number_of_points is not None:
                smoother.number_of_points = number_of_points

            smoother.edit_traits()
            
    def smooth_lowess(self, smoothing_parameter=None,
        number_of_iterations=None, differential_order=0):
        """Lowess data smoothing in place.
        
        Raises
        ------
        SignalDimensionError if the signal dimension is not 1.
        
        """
        self._check_signal_dimension_equals_one()
        smoother = SmoothingLowess(self)
        smoother.differential_order = differential_order
        if smoothing_parameter is not None:
            smoother.smoothing_parameter = smoothing_parameter
        if number_of_iterations is not None:
            smoother.number_of_iterations = number_of_iterations
        if smoothing_parameter is None or smoothing_parameter is None:
            smoother.edit_traits()
        else:
            smoother.apply()

    def smooth_tv(self, smoothing_parameter=None, differential_order=0):
        """Total variation data smoothing in place.
        
        Raises
        ------
        SignalDimensionError if the signal dimension is not 1.
        
        """
        self._check_signal_dimension_equals_one()
        smoother = SmoothingTV(self)
        smoother.differential_order = differential_order
        if smoothing_parameter is not None:
            smoother.smoothing_parameter = smoothing_parameter
        if smoothing_parameter is None:
            smoother.edit_traits()
        else:
            smoother.apply()
    
    def filter_butterworth(self,
                           cutoff_frequency_ratio=None,
                           type='low',
                           order=2):
        """Butterworth filter in place.
        
        Raises
        ------
        SignalDimensionError if the signal dimension is not 1.
        
        """
        self._check_signal_dimension_equals_one()
        smoother = ButterworthFilter(self)
        if cutoff_frequency_ratio is not None:
            smoother.cutoff_frequency_ratio = cutoff_frequency_ratio
            smoother.apply()
        else:
            smoother.edit_traits()
    
    def _remove_background_cli(self, signal_range, background_estimator):
        spectra = self.deepcopy()
        maxval = self.axes_manager.navigation_size
        pbar = progressbar(maxval=maxval)
        for index, spectrum in enumerate(spectra):
            background_estimator.estimate_parameters(
                    self, 
                    signal_range[0], 
                    signal_range[1], 
                    only_current=True)
            spectrum.data -= background_estimator.function(
                    spectrum.axes_manager.signal_axes[0].axis).astype(spectra.data.dtype)
            pbar.update(index)
        pbar.finish()
        return(spectra)

    def remove_background(
            self, 
            signal_range='interactive', 
            background_type='PowerLaw',
            polynomial_order = 2):
        """Remove the background, either in place using a gui or returned as a new
        spectrum using the command line.
        
        Parameters
        ----------
        signal_range : tuple, optional
            If this argument is not specified, the signal range has to be selected
            using a GUI. And the original spectrum will be replaced.
            If tuple is given, the a spectrum will be returned.
        background_type : string
            The type of component which should be used to fit the background.
            Possible components: PowerLaw, Gaussian, Offset, Polynomial
            If Polynomial is used, the polynomial order can be specified
        polynomial_order : int, default 2
            Specify the polynomial order if a Polynomial background is used. 
            
        Example
        -------
        >>>> s.remove_background() # Using gui, replaces spectrum s
        >>>> s2 = s.remove_background(signal_range=(400,450), background_type='PowerLaw') #Using cli, returns a spectrum

        Raises
        ------
        SignalDimensionError if the signal dimension is not 1.
        
        """
        self._check_signal_dimension_equals_one()
        if signal_range == 'interactive': 
            br = BackgroundRemoval(self)
            br.edit_traits()
        else:
            if background_type == 'PowerLaw':
                background_estimator = components.PowerLaw()
            elif background_type == 'Gaussian':
                background_estimator = components.Gaussian()
            elif background_type == 'Offset':
                background_estimator = components.Offset()
            elif background_type == 'Polynomial':
                background_estimator = components.Polynomial(polynomial_order)
            else:
                raise ValueError("Background type: " + background_type + " not recognized")

            spectra = self._remove_background_cli(
                    signal_range, background_estimator)
            return(spectra)

    @interactive_range_selector    
    def crop_spectrum(self, left_value=None, right_value=None,):
        """Crop in place the spectral dimension.
        
        Parameters
        ----------
        left_value, righ_value: {int | float | None}
            If int the values are taken as indices. If float they are 
            converted to indices using the spectral axis calibration.
            If left_value is None crops from the beginning of the axis.
            If right_value is None crops up to the end of the axis. If 
            both are
            None the interactive cropping interface is activated 
            enabling 
            cropping the spectrum using a span selector in the signal 
            plot.
        
        Raises
        ------
        SignalDimensionError if the signal dimension is not 1.
            
        """
        self._check_signal_dimension_equals_one()
        self.crop(
            axis=self.axes_manager.signal_axes[0].index_in_axes_manager,
            start=left_value, end=right_value)
        
    @auto_replot    
    def gaussian_filter(self, FWHM):
        """Applies a Gaussian filter in the spectral dimension in place. 
        
        Parameters
        ----------
        FWHM : float
            The Full Width at Half Maximum of the gaussian in the 
            spectral axis units 
            
        Raises
        ------
        ValueError if FWHM is equal or less than zero.
        
        SignalDimensionError if the signal dimension is not 1.
            
        """
        self._check_signal_dimension_equals_one()
        if FWHM <= 0:
            raise ValueError(
                "FWHM must be greater than zero")
        axis = self.axes_manager.signal_axes[0]
        FWHM *= 1/axis.scale
        self.data = gaussian_filter1d(
            self.data,
            axis=axis.index_in_array, 
            sigma=FWHM/2.35482)
    
    @auto_replot
    def hanning_taper(self, side='both', channels=None, offset=0):
        """Apply a hanning taper to the data in place.
        
        Parameters
        ----------
        side : {'left', 'right', 'both'}
        channels : {None, int}
            The number of channels to taper. If None 5% of the total
            number of channels are tapered.
        offset : int
        
        Returns
        -------
        channels
        
        Raises
        ------
        SignalDimensionError if the signal dimension is not 1.
        
        """
        # TODO: generalize it
        self._check_signal_dimension_equals_one()
        if channels is None:
            channels = int(round(len(self()) * 0.02))
            if channels < 20:
                channels = 20
        dc = self.data
        if side == 'left' or side == 'both':
            dc[..., offset:channels+offset] *= (
                np.hanning(2*channels)[:channels])
            dc[...,:offset] *= 0. 
        if side== 'right' or side == 'both':
            if offset == 0:
                rl = None
            else:
                rl = -offset
            dc[..., -channels-offset:rl] *= (
                np.hanning(2*channels)[-channels:])
            if offset != 0:
                dc[..., -offset:] *= 0.
        return channels
        
    def find_peaks1D_ohaver(self, xdim=None,slope_thresh=0, amp_thresh=None, 
                    subchannel=True, medfilt_radius=5, maxpeakn=30000, 
                    peakgroup=10):
        """Find peaks along a 1D line (peaks in spectrum/spectra).

        Function to locate the positive peaks in a noisy x-y data set.

        Detects peaks by looking for downward zero-crossings in the 
        first
        derivative that exceed 'slope_thresh'.

        Returns an array containing position, height, and width of each 
        peak.

        'slope_thresh' and 'amp_thresh', control sensitivity: higher 
        values will
        neglect smaller features.


        peakgroup is the number of points around the top peak to search 
        around

        Parameters
        ---------
        

        slope_thresh : float (optional)
                       1st derivative threshold to count the peak
                       default is set to 0.5
                       higher values will neglect smaller features.

        amp_thresh : float (optional)
                     intensity threshold above which
                     default is set to 10% of max(y)
                     higher values will neglect smaller features.

        medfilt_radius : int (optional)
                     median filter window to apply to smooth the data
                     (see scipy.signal.medfilt)
                     if 0, no filter will be applied.
                     default is set to 5
                     
        peakgroup : int (optional)
                    number of points around the "top part" of the peak
                    default is set to 10

        maxpeakn : int (optional)
                   number of maximum detectable peaks
                   default is set to 5000

        subpix : bool (optional)
                 default is set to True

        Returns
        -------
        peaks : structured array of shape _navigation_shape_in_array in which
        each cell contains an array that contains as many structured arrays as 
        peaks where found at that location and which fields: position, width, 
        height contains position, height, and width of each peak.
            
        Raises
        ------
        SignalDimensionError if the signal dimension is not 1.
            
        """
        # TODO: add scipy.signal.find_peaks_cwt
        self._check_signal_dimension_equals_one()
        axis = self.axes_manager.signal_axes[0].axis
        arr_shape = (self.axes_manager._navigation_shape_in_array
                 if self.axes_manager.navigation_size > 0
                 else [1,])
        peaks = np.zeros(arr_shape, dtype=object)
        for y, indices in zip(self._iterate_signal(),
                              self.axes_manager._array_indices_generator()):
            peaks[indices] = find_peaks_ohaver(
                                                y,
                                                axis,
                                                slope_thresh=slope_thresh,
                                                amp_thresh=amp_thresh,
                                                medfilt_radius=medfilt_radius,
                                                maxpeakn=maxpeakn,
                                                peakgroup=peakgroup,
                                                subchannel=subchannel)
        return peaks
    
    def estimate_peak_width(self,
            factor=0.5,
            window=None,
            return_interval=False):
        """Estimate the width of the highest intensity of peak 
        of the spectra at a given fraction of its maximum.

        It can be used with asymmetric peaks. For accurate results any 
        background must be previously substracted.
        The estimation is performed by interpolation using cubic splines.
        
        Parameters:
        -----------
        factor : 0 < float < 1
            The default, 0.5, estimates the FWHM.
        window : None, float
            The size of the window centred at the peak maximum
            used to perform the estimation.
            The window size must be chosen with care: if it is narrower
            than the width of the peak at some positions or if it is
            so wide that it includes other more intense peaks this
            method cannot compute the width and a NaN is stored instead.
        return_interval: bool
            If True, returns 2 extra signals with the positions of the 
            desired height fraction at the left and right of the 
            peak.
        
        Returns:
        --------
        width or [width, left, right], depending on the value of 
        `return_interval`.

        """
        self._check_signal_dimension_equals_one()
        if not 0 < factor < 1:
            raise ValueError("factor must be between 0 and 1.")

        left, right = (self._get_navigation_signal(),
                       self._get_navigation_signal())
        # The signals must be of dtype float to contain np.nan
        left.change_dtype('float')
        right.change_dtype('float')
        axis = self.axes_manager.signal_axes[0]
        x = axis.axis
        maxval = self.axes_manager.navigation_size
        if maxval > 0:
            pbar = progressbar(maxval=maxval)
        for i, spectrum in enumerate(self):
            if window is not None:
                vmax = axis.index2value(spectrum.data.argmax())
                spectrum = spectrum[vmax - window / 2.:vmax + window / 2.]
                x = spectrum.axes_manager[0].axis
            spline = scipy.interpolate.UnivariateSpline(
                    x,
                    spectrum.data - factor * spectrum.data.max(),
                    s=0)
            roots = spline.roots()
            if len(roots) == 2:
                left[self.axes_manager.indices] = roots[0]
                right[self.axes_manager.indices] = roots[1]
            else:
                left[self.axes_manager.indices] = np.nan
                right[self.axes_manager.indices] = np.nan
            if maxval > 0:
                pbar.update(i)
        if maxval > 0:
            pbar.finish()
        width = right - left
        if factor == 0.5:
            width.mapped_parameters.title = (
                    self.mapped_parameters.title + " FWHM")
            left.mapped_parameters.title = (
                    self.mapped_parameters.title + " FWHM left position")
            
            right.mapped_parameters.title = (
                    self.mapped_parameters.title + " FWHM right position")
        else:
            width.mapped_parameters.title = (
                    self.mapped_parameters.title +
                    " full-width at %.1f maximum" % factor)
            left.mapped_parameters.title = (
                    self.mapped_parameters.title +
                    " full-width at %.1f maximum left position" % factor)
            right.mapped_parameters.title = (
                    self.mapped_parameters.title +
                    " full-width at %.1f maximum right position" % factor)
        if return_interval is True:
            return [width, left, right]
        else:
            return width

        
class MVATools(object):
    # TODO: All of the plotting methods here should move to drawing
    def _plot_factors_or_pchars(self, factors, comp_ids=None, 
                                calibrate=True, avg_char=False,
                                same_window=None, comp_label='PC', 
                                img_data=None,
                                plot_shifts=True, plot_char=4, 
                                cmap=plt.cm.gray, quiver_color='white',
                                vector_scale=1,
                                per_row=3,ax=None):
        """Plot components from PCA or ICA, or peak characteristics

        Parameters
        ----------

        comp_ids : None, int, or list of ints
            if None, returns maps of all components.
            if int, returns maps of components with ids from 0 to given 
            int.
            if list of ints, returns maps of components with ids in 
            given list.
        calibrate : bool
            if True, plots are calibrated according to the data in the 
            axes
            manager.
        same_window : bool
            if True, plots each factor to the same window.  They are 
            not scaled.
        comp_label : string, the label that is either the plot title 
        (if plotting in
            separate windows) or the label in the legend (if plotting 
            in the 
            same window)
        cmap : a matplotlib colormap
            The colormap used for factor images or
            any peak characteristic scatter map
            overlay.

        Parameters only valid for peak characteristics (or pk char factors):
        --------------------------------------------------------------------        

        img_data - 2D numpy array, 
            The array to overlay peak characteristics onto.  If None,
            defaults to the average image of your stack.

        plot_shifts - bool, default is True
            If true, plots a quiver (arrow) plot showing the shifts for 
            each
            peak present in the component being plotted.

        plot_char - None or int
            If int, the id of the characteristic to plot as the colored 
            scatter plot.
            Possible components are:
               4: peak height
               5: peak orientation
               6: peak eccentricity

       quiver_color : any color recognized by matplotlib
           Determines the color of vectors drawn for 
           plotting peak shifts.

       vector_scale : integer or None
           Scales the quiver plot arrows.  The vector 
           is defined as one data unit along the X axis.  
           If shifts are small, set vector_scale so 
           that when they are multiplied by vector_scale, 
           they are on the scale of the image plot.
           If None, uses matplotlib's autoscaling.
               
        """
        if same_window is None:
            same_window = preferences.MachineLearning.same_window
        if comp_ids is None:
            comp_ids=xrange(factors.shape[1])

        elif not hasattr(comp_ids,'__iter__'):
            comp_ids=xrange(comp_ids)

        n=len(comp_ids)
        if same_window:
            rows=int(np.ceil(n/float(per_row)))

        fig_list=[]

        if n<per_row: per_row=n

        if same_window and self.axes_manager.signal_dimension==2:
            f=plt.figure(figsize=(4*per_row,3*rows))
        else:
            f=plt.figure()
        for i in xrange(len(comp_ids)):
            if self.axes_manager.signal_dimension==1:
                if same_window:
                    ax=plt.gca()
                else:
                    if i>0:
                        f=plt.figure()
                    ax=f.add_subplot(111)
                ax=sigdraw._plot_1D_component(factors=factors,
                        idx=comp_ids[i],axes_manager=self.axes_manager,
                        ax=ax, calibrate=calibrate,
                        comp_label=comp_label,
                        same_window=same_window)
                if same_window:
                    plt.legend(ncol=factors.shape[1]//2, loc='best')
            elif self.axes_manager.signal_dimension==2:
                if same_window:
                    ax=f.add_subplot(rows,per_row,i+1)
                else:
                    if i>0:
                        f=plt.figure()
                    ax=f.add_subplot(111)

                sigdraw._plot_2D_component(factors=factors, 
                    idx=comp_ids[i], 
                    axes_manager=self.axes_manager,
                    calibrate=calibrate,ax=ax, 
                    cmap=cmap,comp_label=comp_label)
            if not same_window:
                fig_list.append(f)
        try:
            plt.tight_layout()
        except:
            pass
        if not same_window:
            return fig_list
        else:
            return f

    def _plot_loadings(self, loadings, comp_ids=None, calibrate=True,
                     same_window=None, comp_label=None, 
                     with_factors=False, factors=None,
                     cmap=plt.cm.gray, no_nans=False, per_row=3):
        if same_window is None:
            same_window = preferences.MachineLearning.same_window
        if comp_ids is None:
            comp_ids=xrange(loadings.shape[0])

        elif not hasattr(comp_ids,'__iter__'):
            comp_ids=xrange(comp_ids)

        n=len(comp_ids)
        if same_window:
            rows=int(np.ceil(n/float(per_row)))

        fig_list=[]

        if n<per_row: per_row=n

        if same_window and self.axes_manager.signal_dimension==2:
            f=plt.figure(figsize=(4*per_row,3*rows))
        else:
            f=plt.figure()

        for i in xrange(n):
            if self.axes_manager.navigation_dimension==1:
                if same_window:
                    ax=plt.gca()
                else:
                    if i>0:
                        f=plt.figure()
                    ax=f.add_subplot(111)
            elif self.axes_manager.navigation_dimension==2:
                if same_window:
                    ax=f.add_subplot(rows,per_row,i+1)
                else:
                    if i>0:
                        f=plt.figure()
                    ax=f.add_subplot(111)
            sigdraw._plot_loading(loadings,idx=comp_ids[i],
                                axes_manager=self.axes_manager,
                                no_nans=no_nans, calibrate=calibrate,
                                cmap=cmap,comp_label=comp_label,ax=ax,
                                same_window=same_window)
            if not same_window:
                fig_list.append(f)
        try:
            plt.tight_layout()
        except:
            pass
        if not same_window:
            if with_factors:
                return fig_list, self._plot_factors_or_pchars(factors, 
                                            comp_ids=comp_ids, 
                                            calibrate=calibrate,
                                            same_window=same_window, 
                                            comp_label=comp_label, 
                                            per_row=per_row)
            else:
                return fig_list
        else:
            if self.axes_manager.navigation_dimension==1:
                plt.legend(ncol=loadings.shape[0]//2, loc='best')
            if with_factors:
                return f, self._plot_factors_or_pchars(factors, 
                                            comp_ids=comp_ids, 
                                            calibrate=calibrate,
                                            same_window=same_window, 
                                            comp_label=comp_label, 
                                            per_row=per_row)
            else:
                return f

    def _export_factors(self,
                        factors,
                        folder=None,
                        comp_ids=None,
                        multiple_files=None,
                        save_figures=False,
                        save_figures_format='png',
                        factor_prefix=None,
                        factor_format=None,
                        comp_label=None,
                        cmap=plt.cm.gray,
                        plot_shifts=True,
                        plot_char=4,
                        img_data=None,
                        same_window=False,
                        calibrate=True,
                        quiver_color='white',
                        vector_scale=1,
                        no_nans=True, per_row=3):

        from hyperspy._signals.image import Image
        from hyperspy._signals.spectrum import Spectrum
        
        if multiple_files is None:
            multiple_files = preferences.MachineLearning.multiple_files
        
        if factor_format is None:
            factor_format = preferences.MachineLearning.\
                export_factors_default_file_format

        # Select the desired factors
        if comp_ids is None:
            comp_ids=xrange(factors.shape[1])
        elif not hasattr(comp_ids,'__iter__'):
            comp_ids=range(comp_ids)
        mask=np.zeros(factors.shape[1],dtype=np.bool)
        for idx in comp_ids:
            mask[idx]=1
        factors=factors[:,mask]

        if save_figures is True:
            plt.ioff()
            fac_plots=self._plot_factors_or_pchars(factors,
                                           comp_ids=comp_ids, 
                                           same_window=same_window,
                                           comp_label=comp_label, 
                                           img_data=img_data,
                                           plot_shifts=plot_shifts,
                                           plot_char=plot_char, 
                                           cmap=cmap,
                                           per_row=per_row,
                                           quiver_color=quiver_color,
                                           vector_scale=vector_scale)
            for idx in xrange(len(comp_ids)):
                filename = '%s_%02i.%s' % (factor_prefix, comp_ids[idx],
                save_figures_format)
                if folder is not None:
                    filename = os.path.join(folder, filename)
                ensure_directory(filename)
                fac_plots[idx].savefig(filename, save_figures_format,
                    dpi=600)
            plt.ion()
            
        elif multiple_files is False:
            if self.axes_manager.signal_dimension==2:
                # factor images
                axes_dicts=[]
                axes=self.axes_manager.signal_axes[::-1]
                shape=(axes[1].size,axes[0].size)
                factor_data=np.rollaxis(
                        factors.reshape((shape[0],shape[1],-1)),2)
                axes_dicts.append(axes[0].get_axis_dictionary())
                axes_dicts.append(axes[1].get_axis_dictionary())
                axes_dicts.append({'name': 'factor_index',
                        'scale': 1.,
                        'offset': 0.,
                        'size': int(factors.shape[1]),
                        'units': 'factor',
                        'index_in_array': 0, })
                s=Image(factor_data,
                        axes=axes_dicts,
                        mapped_parameters = {
                            'title' : '%s from %s' % (
                                factor_prefix,
                                self.mapped_parameters.title),
                        })
            elif self.axes_manager.signal_dimension==1:
                axes=[]
                axes.append(
                self.axes_manager.signal_axes[0].get_axis_dictionary())
                axes[0]['index_in_array']=1

                axes.append({
                    'name': 'factor_index',
                    'scale': 1.,
                    'offset': 0.,
                    'size': int(factors.shape[1]),
                    'units': 'factor',
                    'index_in_array': 0,
                        })
                s=Spectrum(factors.T,
                           axes=axes,
                           mapped_parameters = {
                               'title':'%s from %s' % (
                                   factor_prefix, self.mapped_parameters.title),
                           })
            filename = '%ss.%s' % (factor_prefix, factor_format)
            if folder is not None:
                filename = os.path.join(folder, filename)
            s.save(filename)
        else: # Separate files
            if self.axes_manager.signal_dimension == 1:
            
                axis_dict = self.axes_manager.signal_axes[0].\
                    get_axis_dictionary()
                axis_dict['index_in_array']=0
                for dim,index in zip(comp_ids,range(len(comp_ids))):
                    s=Spectrum(factors[:,index],
                               axes=[axis_dict,],
                               mapped_parameters = {
                                   'title':'%s from %s'%(
                                       factor_prefix,
                                       self.mapped_parameters.title),
                               })
                    filename = '%s-%i.%s' % (factor_prefix,
                                             dim,
                                             factor_format)
                    if folder is not None:
                        filename = os.path.join(folder, filename)
                    s.save(filename)
                    
            if self.axes_manager.signal_dimension == 2:
                axes = self.axes_manager.signal_axes
                axes_dicts=[]
                axes_dicts.append(axes[0].get_axis_dictionary())
                axes_dicts.append(axes[1].get_axis_dictionary())
                axes_dicts[0]['index_in_array'] = 0
                axes_dicts[1]['index_in_array'] = 1
                
                factor_data = factors.reshape(
                    self.axes_manager._signal_shape_in_array + [-1,])
                
                for dim,index in zip(comp_ids,range(len(comp_ids))):
                    im = Image(factor_data[...,index],
                               axes=axes_dicts,
                               mapped_parameters = {
                                   'title' : '%s from %s' % (
                                       factor_prefix,
                                       self.mapped_parameters.title),
                               })
                    filename = '%s-%i.%s' % (factor_prefix,
                                             dim,
                                             factor_format)
                    if folder is not None:
                        filename = os.path.join(folder, filename)
                    im.save(filename)

    def _export_loadings(self,
                         loadings,
                         folder=None,
                         comp_ids=None,
                         multiple_files=None,
                         loading_prefix=None,
                         loading_format=None,
                         save_figures_format = 'png',
                         comp_label=None,
                         cmap=plt.cm.gray,
                         save_figures = False,
                         same_window=False,
                         calibrate=True,
                         no_nans=True,
                         per_row=3):

        from hyperspy._signals.image import Image
        from hyperspy._signals.spectrum import Spectrum

        if multiple_files is None:
            multiple_files = preferences.MachineLearning.multiple_files
        
        if loading_format is None:
            loading_format = preferences.MachineLearning.\
                export_loadings_default_file_format

        if comp_ids is None:
            comp_ids=range(loadings.shape[0])
        elif not hasattr(comp_ids,'__iter__'):
            comp_ids=range(comp_ids)
        mask=np.zeros(loadings.shape[0],dtype=np.bool)
        for idx in comp_ids:
            mask[idx]=1
        loadings=loadings[mask]

        if save_figures is True:
            plt.ioff()
            sc_plots=self._plot_loadings(loadings, comp_ids=comp_ids, 
                                       calibrate=calibrate,
                                       same_window=same_window, 
                                       comp_label=comp_label,
                                       cmap=cmap, no_nans=no_nans,
                                       per_row=per_row)
            for idx in xrange(len(comp_ids)):
                filename = '%s_%02i.%s'%(loading_prefix, comp_ids[idx],
                                                  save_figures_format)
                if folder is not None:
                    filename = os.path.join(folder, filename)
                ensure_directory(filename)
                sc_plots[idx].savefig(filename, dpi=600)
            plt.ion()
        elif multiple_files is False:
            if self.axes_manager.navigation_dimension==2:
                axes_dicts=[]
                axes=self.axes_manager.navigation_axes[::-1]
                shape=(axes[1].size,axes[0].size)
                loading_data=loadings.reshape((-1,shape[0],shape[1]))
                axes_dicts.append(axes[0].get_axis_dictionary())
                axes_dicts[0]['index_in_array']=1
                axes_dicts.append(axes[1].get_axis_dictionary())
                axes_dicts[1]['index_in_array']=2
                axes_dicts.append({'name': 'loading_index',
                        'scale': 1.,
                        'offset': 0.,
                        'size': int(loadings.shape[0]),
                        'units': 'factor',
                        'index_in_array': 0, })
                s=Image(loading_data,
                        axes=axes_dicts,
                        mapped_parameters = {
                            'title' : '%s from %s' % (
                                loading_prefix, 
                                self.mapped_parameters.title),
                        })
            elif self.axes_manager.navigation_dimension==1:
                cal_axis=self.axes_manager.navigation_axes[0].\
                    get_axis_dictionary()
                cal_axis['index_in_array']=1
                axes=[]
                axes.append({'name': 'loading_index',
                        'scale': 1.,
                        'offset': 0.,
                        'size': int(loadings.shape[0]),
                        'units': 'comp_id',
                        'index_in_array': 0, })
                axes.append(cal_axis)
                s=Image(loadings,
                        axes=axes,
                        mapped_parameters = {
                            'title' : '%s from %s' % (
                                loading_prefix,
                                self.mapped_parameters.title),
                        })
            filename = '%ss.%s' % (loading_prefix, loading_format)
            if folder is not None:
                filename = os.path.join(folder, filename)
            s.save(filename)
        else: # Separate files
            if self.axes_manager.navigation_dimension == 1:
                axis_dict = self.axes_manager.navigation_axes[0].\
                    get_axis_dictionary()
                axis_dict['index_in_array']=0
                for dim,index in zip(comp_ids,range(len(comp_ids))):
                    s=Spectrum(loadings[index],
                               axes = [axis_dict,])
                    filename = '%s-%i.%s' % (loading_prefix,
                                             dim,
                                             loading_format)
                    if folder is not None:
                        filename = os.path.join(folder, filename)
                    s.save(filename)
            elif self.axes_manager.navigation_dimension == 2:
                axes_dicts=[]
                axes=self.axes_manager.navigation_axes[::-1]
                shape=(axes[0].size, axes[1].size)
                loading_data=loadings.reshape((-1,shape[0],shape[1]))
                axes_dicts.append(axes[0].get_axis_dictionary())
                axes_dicts[0]['index_in_array']=0
                axes_dicts.append(axes[1].get_axis_dictionary())
                axes_dicts[1]['index_in_array']=1
                for dim,index in zip(comp_ids,range(len(comp_ids))):
                    s=Image(loading_data[index,...],
                            axes = axes_dicts,
                            mapped_parameters = {
                                'title' : '%s from %s' % (
                                    loading_prefix, 
                                    self.mapped_parameters.title),
                            })
                    filename = '%s-%i.%s' % (loading_prefix,
                                             dim,
                                             loading_format)
                    if folder is not None:
                        filename = os.path.join(folder, filename)
                    s.save(filename)

    def plot_decomposition_factors(self,
                        comp_ids=None,
                        calibrate=True,
                        same_window=None,
                        comp_label='Decomposition factor', 
                        per_row=3):
        """Plot factors from a decomposition

        Parameters
        ----------

        comp_ids : None, int, or list of ints
            if None, returns maps of all components.
            if int, returns maps of components with ids from 0 to given 
            int.
            if list of ints, returns maps of components with ids in 
            given list.

        calibrate : bool
            if True, calibrates plots where calibration is available 
            from
            the axes_manager.  If False, plots are in pixels/channels.

        same_window : bool
            if True, plots each factor to the same window.  They are 
            not scaled.
        
        comp_label : string, the label that is either the plot title 
        (if plotting in
            separate windows) or the label in the legend (if plotting 
            in the 
            same window)

        cmap : The colormap used for the factor image, or for peak 
            characteristics, the colormap used for the scatter plot of
            some peak characteristic.
        
        per_row : int, the number of plots in each row, when the 
        same_window
            parameter is True.

        """
        if same_window is None:
            same_window = preferences.MachineLearning.same_window
        factors=self.learning_results.factors
        if comp_ids is None:
            comp_ids = self.learning_results.output_dimension
            
        return self._plot_factors_or_pchars(factors, 
                                            comp_ids=comp_ids, 
                                            calibrate=calibrate,
                                            same_window=same_window, 
                                            comp_label=comp_label, 
                                            per_row=per_row)

    def plot_bss_factors(self,comp_ids=None, calibrate=True,
                        same_window=None, comp_label='BSS factor',
                        per_row=3):
        """Plot factors from blind source separation results.

        Parameters
        ----------

        comp_ids : None, int, or list of ints
            if None, returns maps of all components.
            if int, returns maps of components with ids from 0 to 
            given int.
            if list of ints, returns maps of components with ids in 
            given list.

        calibrate : bool
            if True, calibrates plots where calibration is available 
            from
            the axes_manager.  If False, plots are in pixels/channels.

        same_window : bool
            if True, plots each factor to the same window.  They are 
            not scaled.
        
        comp_label : string, the label that is either the plot title 
        (if plotting in
            separate windows) or the label in the legend (if plotting 
            in the 
            same window)

        cmap : The colormap used for the factor image, or for peak 
            characteristics, the colormap used for the scatter plot of
            some peak characteristic.
        
        per_row : int, the number of plots in each row, when the 
        same_window
            parameter is True.

        """

        if same_window is None:
            same_window = preferences.MachineLearning.same_window
        factors=self.learning_results.bss_factors
        return self._plot_factors_or_pchars(factors, 
                                            comp_ids=comp_ids, 
                                            calibrate=calibrate,
                                            same_window=same_window, 
                                            comp_label=comp_label, 
                                            per_row=per_row)

    def plot_decomposition_loadings(self,
                       comp_ids=None,
                       calibrate=True,
                       same_window=None,
                       comp_label='Decomposition loading', 
                       with_factors=False,
                       cmap=plt.cm.gray, 
                       no_nans=False,
                       per_row=3):
        """Plot loadings from PCA

        Parameters
        ----------

        comp_ids : None, int, or list of ints
            if None, returns maps of all components.
            if int, returns maps of components with ids from 0 to 
            given int.
            if list of ints, returns maps of components with ids in 
            given list.

        calibrate : bool
            if True, calibrates plots where calibration is available 
            from
            the axes_manager.  If False, plots are in pixels/channels.

        same_window : bool
            if True, plots each factor to the same window.  They are 
            not scaled.
        
        comp_label : string, 
            The label that is either the plot title (if plotting in
            separate windows) or the label in the legend (if plotting 
            in the 
            same window)

        with_factors : bool
            If True, also returns figure(s) with the factors for the
            given comp_ids.

        cmap : matplotlib colormap
            The colormap used for the factor image, or for peak 
            characteristics, the colormap used for the scatter plot of
            some peak characteristic.
        
        no_nans : bool
            If True, removes NaN's from the loading plots.

        per_row : int 
            the number of plots in each row, when the same_window
            parameter is True.

        """
        if same_window is None:
            same_window = preferences.MachineLearning.same_window
        loadings=self.learning_results.loadings.T
        if with_factors:
            factors=self.learning_results.factors
        else:
            factors=None
        
        if comp_ids is None:
            comp_ids = self.learning_results.output_dimension
        return self._plot_loadings(
                                 loadings,
                                 comp_ids=comp_ids, 
                                 with_factors=with_factors,
                                 factors=factors,
                                 same_window=same_window,
                                 comp_label=comp_label,
                                 cmap=cmap,
                                 no_nans=no_nans,
                                 per_row=per_row)

    def plot_bss_loadings(self, comp_ids=None, calibrate=True,
                       same_window=None, comp_label='BSS loading', 
                       with_factors=False, cmap=plt.cm.gray, 
                       no_nans=False,per_row=3):
        """Plot loadings from ICA

        Parameters
        ----------

        comp_ids : None, int, or list of ints
            if None, returns maps of all components.
            if int, returns maps of components with ids from 0 to 
            given int.
            if list of ints, returns maps of components with ids in 
            given list.

        calibrate : bool
            if True, calibrates plots where calibration is available 
            from
            the axes_manager.  If False, plots are in pixels/channels.

        same_window : bool
            if True, plots each factor to the same window.  They are 
            not scaled.
        
        comp_label : string, 
            The label that is either the plot title (if plotting in
            separate windows) or the label in the legend (if plotting 
            in the 
            same window)

        with_factors : bool
            If True, also returns figure(s) with the factors for the
            given comp_ids.

        cmap : matplotlib colormap
            The colormap used for the factor image, or for peak 
            characteristics, the colormap used for the scatter plot of
            some peak characteristic.
        
        no_nans : bool
            If True, removes NaN's from the loading plots.

        per_row : int 
            the number of plots in each row, when the same_window
            parameter is True.

        """
        if same_window is None:
            same_window = preferences.MachineLearning.same_window
        loadings=self.learning_results.bss_loadings.T
        if with_factors:
            factors=self.learning_results.bss_factors
        else: factors=None
        return self._plot_loadings(
                                    loadings,
                                    comp_ids=comp_ids, 
                                    with_factors=with_factors,
                                    factors=factors,
                                    same_window=same_window,
                                    comp_label=comp_label,
                                    cmap=cmap,
                                    no_nans=no_nans,
                                    per_row=per_row)

    def export_decomposition_results(self, comp_ids=None,
                                     folder=None,
                                     calibrate=True,
                                     factor_prefix='factor',
                                     factor_format=None,
                                     loading_prefix='loading',
                                     loading_format=None, 
                                     comp_label=None,
                                     cmap=plt.cm.gray,
                                     same_window=False,
                                     multiple_files=None,
                                     no_nans=True,
                                     per_row=3,
                                     save_figures=False,
                                     save_figures_format ='png'):
        """Export results from a decomposition to any of the supported 
        formats.

        Parameters
        ----------
        comp_ids : None, int, or list of ints
            if None, returns all components/loadings.
            if int, returns components/loadings with ids from 0 to 
            given int.
            if list of ints, returns components/loadings with ids in 
            given list.
        folder : str or None
            The path to the folder where the file will be saved. 
            If `None` the
            current folder is used by default.
        factor_prefix : string
            The prefix that any exported filenames for 
            factors/components 
            begin with
        factor_format : string
            The extension of the format that you wish to save to.
        loading_prefix : string
            The prefix that any exported filenames for 
            factors/components 
            begin with
        loading_format : string
            The extension of the format that you wish to save to. 
            Determines
            the kind of output.
                - For image formats (tif, png, jpg, etc.), plots are 
                created 
                  using the plotting flags as below, and saved at 
                  600 dpi.
                  One plot per loading is saved.
                - For multidimensional formats (rpl, hdf5), arrays are 
                saved
                  in single files.  All loadings are contained in the 
                  one
                  file.
                - For spectral formats (msa), each loading is saved to a
                  separate file.
        multiple_files : Bool
            If True, on exporting a file per factor and per loading will
             be 
            created. Otherwise only two files will be created, one for 
            the
            factors and another for the loadings. The default value can 
            be
            chosen in the preferences.
        save_figures : Bool
            If True the same figures that are obtained when using the 
            plot 
            methods will be saved with 600 dpi resolution

        Plotting options (for save_figures = True ONLY)
        ----------------------------------------------

        calibrate : bool
            if True, calibrates plots where calibration is available 
            from
            the axes_manager.  If False, plots are in pixels/channels.
        same_window : bool
            if True, plots each factor to the same window.
        comp_label : string, the label that is either the plot title 
            (if plotting in separate windows) or the label in the legend 
            (if plotting in the same window)
        cmap : The colormap used for the factor image, or for peak 
            characteristics, the colormap used for the scatter plot of
            some peak characteristic.
        per_row : int, the number of plots in each row, when the 
        same_window
            parameter is True.
        save_figures_format : str
            The image format extension.
            
        """
        
        factors=self.learning_results.factors
        loadings=self.learning_results.loadings.T
        self._export_factors(
                                factors,
                                folder=folder,
                                comp_ids=comp_ids,
                                calibrate=calibrate,
                                multiple_files=multiple_files,
                                factor_prefix=factor_prefix,
                                factor_format=factor_format,
                                comp_label=comp_label,
                                save_figures = save_figures,
                                cmap=cmap,
                                no_nans=no_nans,
                                same_window=same_window,
                                per_row=per_row,
                                save_figures_format=save_figures_format)
        self._export_loadings(
                                loadings,
                                comp_ids=comp_ids,folder=folder,
                                calibrate=calibrate,
                                multiple_files=multiple_files,
                                loading_prefix=loading_prefix,
                                loading_format=loading_format,
                                comp_label=comp_label,
                                cmap=cmap,
                                save_figures=save_figures,
                                same_window=same_window,
                                no_nans=no_nans,
                                per_row=per_row)

    def export_bss_results(self,
                           comp_ids=None,
                           folder=None,
                           calibrate=True,
                           multiple_files=None,
                           save_figures=False,
                           factor_prefix='bss_factor',
                           factor_format=None,
                           loading_prefix='bss_loading',
                           loading_format=None, 
                           comp_label=None, cmap=plt.cm.gray,
                           same_window=False,
                           no_nans=True,
                           per_row=3,
                           save_figures_format='png'):
        """Export results from ICA to any of the supported formats.

        Parameters
        ----------
        comp_ids : None, int, or list of ints
            if None, returns all components/loadings.
            if int, returns components/loadings with ids from 0 to given
             int.
            if list of ints, returns components/loadings with ids in 
            iven list.
        folder : str or None
            The path to the folder where the file will be saved. If 
            `None` the
            current folder is used by default.
        factor_prefix : string
            The prefix that any exported filenames for 
            factors/components 
            begin with
        factor_format : string
            The extension of the format that you wish to save to. 
            Determines
            the kind of output.
                - For image formats (tif, png, jpg, etc.), plots are 
                created 
                  using the plotting flags as below, and saved at 
                  600 dpi.
                  One plot per factor is saved.
                - For multidimensional formats (rpl, hdf5), arrays are 
                saved
                  in single files.  All factors are contained in the one
                  file.
                - For spectral formats (msa), each factor is saved to a
                  separate file.
                
        loading_prefix : string
            The prefix that any exported filenames for 
            factors/components 
            begin with
        loading_format : string
            The extension of the format that you wish to save to.
        multiple_files : Bool
            If True, on exporting a file per factor and per loading 
            will be 
            created. Otherwise only two files will be created, one 
            for the
            factors and another for the loadings. The default value 
            can be
            chosen in the preferences.
        save_figures : Bool
            If True the same figures that are obtained when using the 
            plot 
            methods will be saved with 600 dpi resolution

        Plotting options (for save_figures = True ONLY)
        ----------------------------------------------
        calibrate : bool
            if True, calibrates plots where calibration is available 
            from
            the axes_manager.  If False, plots are in pixels/channels.
        same_window : bool
            if True, plots each factor to the same window.
        comp_label : string
            the label that is either the plot title (if plotting in
            separate windows) or the label in the legend (if plotting 
            in the 
            same window)
        cmap : The colormap used for the factor image, or for peak 
            characteristics, the colormap used for the scatter plot of
            some peak characteristic.
        per_row : int, the number of plots in each row, when the 
        same_window
            parameter is True.
        save_figures_format : str
            The image format extension.
            
        """
        
        factors=self.learning_results.bss_factors
        loadings=self.learning_results.bss_loadings.T
        self._export_factors(factors,
                             folder=folder,
                             comp_ids=comp_ids,
                             calibrate=calibrate,
                             multiple_files=multiple_files,
                             factor_prefix=factor_prefix,
                             factor_format=factor_format,
                             comp_label=comp_label,
                             save_figures=save_figures,
                             cmap=cmap,
                             no_nans=no_nans,
                             same_window=same_window,
                             per_row=per_row,
                             save_figures_format=save_figures_format)
                             
        self._export_loadings(loadings,
                              comp_ids=comp_ids,
                              folder=folder,
                              calibrate=calibrate, 
                              multiple_files=multiple_files,
                              loading_prefix=loading_prefix,
                              loading_format=loading_format,
                              comp_label=comp_label,
                              cmap=cmap,
                              save_figures=save_figures,
                              same_window=same_window, 
                              no_nans=no_nans,
                              per_row=per_row,
                              save_figures_format=save_figures_format)
                              

    def plot_residual(self, axes_manager=None):
        """Plot the residual between original data and reconstructed 
        data

        Requires you to have already run PCA or ICA, and to reconstruct 
        data using either the get_decomposition_model or 
        get_bss_model methods.
        
        """

        if hasattr(self, 'residual'):
            self.residual.plot(axes_manager)
        else:
            print("Object does not have any residual information."
                  "Is it a reconstruction created using either "
                  "get_decomposition_model or get_bss_model methods?")

        

class Signal(MVA,
             MVATools,
             Signal1DTools,
             Signal2DTools,):
    
    _record_by = ""
    _signal_type = ""
    _signal_origin = ""

    def __init__(self, data, **kwds):
        """Create a Signal from a numpy array.

        Parameters:
        -----------
        data : numpy array
           The signal data. It can be an array of any dimensions.
        axes : dictionary (optional) 
            Dictionary to define the axes (see the 
            documentation of the AxesManager class for more details).
        attributes : dictionary (optional) 
            A dictionary whose items are stored as attributes.
        mapped_parameters : dictionary (optional) 
            A dictionary containing a set of parameters
            that will to stores in the `mapped_parameters` attribute.
            Some parameters might be mandatory in some cases.
        original_parameters : dictionary (optional) 
            A dictionary containing a set of parameters
            that will to stores in the `original_parameters` attribute. It
            typically contains all the parameters that has been
            imported from the original data file.        

        """
        
        self._create_mapped_parameters()
        self.learning_results = LearningResults()
        self.peak_learning_results = LearningResults()
        kwds['data'] = data
        self._load_dictionary(kwds)
        self._plot = None
        self.auto_replot = True
        self.variance = None
        self.inav = SpecialSlicers(self, True)
        self.isig = SpecialSlicers(self, False)
    
    @property        
    def navigation_indexer(self):
        warnings.warn(
            "`navigation_indexer` has been renamed to `inav` and"
            " it will be removed in the next version. ",
            DeprecationWarning)
        return self.inav
    @property
    def signal_indexer(self):
         warnings.warn(
            "`navigation_indexer` has been renamed to `isig` and"
            " it will be removed in the next version. ",
            DeprecationWarning)
         return self.isig
    def _create_mapped_parameters(self):
        self.mapped_parameters = DictionaryBrowser()
        mp = self.mapped_parameters
        mp.add_node("_internal_parameters")
        mp._internal_parameters.add_node("folding")
        folding = mp._internal_parameters.folding
        folding.unfolded = False
        folding.original_shape = None
        folding.original_axes_manager = None
        self.original_parameters = DictionaryBrowser()
        self.tmp_parameters = DictionaryBrowser()

    def __repr__(self):
        string = '<'
        string += self.__class__.__name__
        string+=", title: %s" % self.mapped_parameters.title
        string += ", dimensions: %s" % (
            self.axes_manager._get_dimension_str())
        string += '>'

        return string

    def __getitem__(self, slices, isNavigation=None):
        try:
            len(slices)
        except TypeError:
            slices = (slices,)
        _orig_slices = slices

        has_nav = True if isNavigation is None else isNavigation
        has_signal = True if isNavigation is None else not isNavigation
        
        # Create a deepcopy of self that contains a view of self.data
        _signal = self._deepcopy_with_new_data(self.data)
        
        nav_idx =  [el.index_in_array for el in
                    _signal.axes_manager.navigation_axes]
        signal_idx =  [el.index_in_array for el in
                       _signal.axes_manager.signal_axes]

        if not has_signal:
            idx =  nav_idx
        elif not has_nav:
            idx =  signal_idx
        else:
            idx =  nav_idx + signal_idx
            
        # Add support for Ellipsis
        if Ellipsis in _orig_slices:
            _orig_slices = list(_orig_slices)
            # Expand the first Ellipsis
            ellipsis_index = _orig_slices.index(Ellipsis)
            _orig_slices.remove(Ellipsis)
            _orig_slices = (_orig_slices[:ellipsis_index] +
                [slice(None),] * max(0, len(idx) - len(_orig_slices)) +
                _orig_slices[ellipsis_index:]) 
            # Replace all the following Ellipses by :
            while Ellipsis in _orig_slices:
                _orig_slices[_orig_slices.index(Ellipsis)] = slice(None)
            _orig_slices = tuple(_orig_slices)
            
        if len(_orig_slices) > len(idx):
            raise IndexError("too many indices")
                    
        slices = np.array([slice(None,)] * 
                           len(_signal.axes_manager._axes))
            
        slices[idx] = _orig_slices + (slice(None),) * max(
                            0, len(idx) - len(_orig_slices))
        
        array_slices = []
        for slice_, axis in zip(slices,_signal.axes_manager._axes):
            if (isinstance(slice_, slice) or 
                len(_signal.axes_manager._axes) < 2):
                array_slices.append(axis._slice_me(slice_))
            else:
                if isinstance(slice_, float):
                    slice_ = axis.value2index(slice_)
                array_slices.append(slice_)
                _signal._remove_axis(axis.index_in_axes_manager)
        
        _signal.data = _signal.data[array_slices]
        _signal.get_dimensions_from_data()

        return _signal
        
    def __setitem__(self, i, j):
        """x.__setitem__(i, y) <==> x[i]=y
        
        """
        if isinstance(j, Signal):
            j = j.data
        self.__getitem__(i).data[:] = j
        
    
    def _binary_operator_ruler(self, other, op_name):
        exception_message = (
            "Invalid dimensions for this operation")
        if isinstance(other, Signal):
            if other.data.shape != self.data.shape:
                # Are they aligned?
                are_aligned = array_tools.are_aligned(self.data.shape,
                                       other.data.shape)
                if are_aligned is True:
                    sdata, odata = array_tools.homogenize_ndim(self.data,
                                                     other.data)
                else:
                    # Let's align them if possible
                    sig_and_nav = [s for s in [self, other] if
                        s.axes_manager.signal_size > 1 and 
                        s.axes_manager.navigation_size > 1]
                        
                    sig = [s for s in [self, other] if
                        s.axes_manager.signal_size > 1 and 
                        s.axes_manager.navigation_size == 0]
                        
                    if sig_and_nav and sig:
                        self = sig_and_nav[0]
                        other = sig[0]
                        if (self.axes_manager.signal_shape == 
                                    other.axes_manager.signal_shape):
                            sdata = self.data
                            other_new_shape = [
                                axis.size if axis.navigate is False
                                else 1
                                for axis in self.axes_manager._axes]
                            odata = other.data.reshape(
                                other_new_shape)
                        elif (self.axes_manager.navigation_shape == 
                                other.axes_manager.signal_shape):
                            sdata = self.data
                            other_new_shape = [
                                axis.size if axis.navigate is True
                                else 1
                                for axis in self.axes_manager._axes]
                            odata = other.data.reshape(
                                other_new_shape)
                        else:
                            raise ValueError(exception_message)
                    elif len(sig) == 2:
                        sdata = self.data.reshape(
                            (1,) * other.axes_manager.signal_dimension
                            + self.data.shape)
                        odata = other.data.reshape(
                            other.data.shape + 
                            (1,) * self.axes_manager.signal_dimension)
                    else:
                        raise ValueError(exception_message)
                        

                # The data are now aligned but the shapes are not the 
                # same and therefore we have to calculate the resulting
                # axes
                ref_axes = self if (
                    len(self.axes_manager._axes) > 
                    len(other.axes_manager._axes)) else other
                
                new_axes = []
                for i, (ssize, osize) in enumerate(
                                    zip(sdata.shape, odata.shape)):
                    if ssize > osize:
                        if are_aligned or len(sig) != 2:
                            new_axes.append(
                                self.axes_manager._axes[i].copy())
                        else:
                            new_axes.append(self.axes_manager._axes[
                                i - other.axes_manager.signal_dimension
                                ].copy())
                        
                    elif ssize < osize:
                        new_axes.append(
                            other.axes_manager._axes[i].copy())
                        
                    else:
                        new_axes.append(
                            ref_axes.axes_manager._axes[i].copy())
                
            else:
                sdata = self.data
                odata = other.data
                new_axes = [axis.copy()
                            for axis in self.axes_manager._axes]            
            exec("result = sdata.%s(odata)" % op_name)
            new_signal = self._deepcopy_with_new_data(result)
            new_signal.axes_manager._axes = new_axes
            new_signal.axes_manager.set_signal_dimension(
                self.axes_manager.signal_dimension)
            return new_signal
        else:
            exec("result = self.data.%s(other)" %  op_name)
            return self._deepcopy_with_new_data(result)
        
    def _unary_operator_ruler(self, op_name):
        exec("result = self.data.%s()" % op_name)
        return self._deepcopy_with_new_data(result)
        
    def _check_signal_dimension_equals_one(self):
        if self.axes_manager.signal_dimension != 1:
            raise SignalDimensionError(self.axes_manager.signal_dimension, 1)
            
    def _check_signal_dimension_equals_two(self):
        if self.axes_manager.signal_dimension != 2:
            raise SignalDimensionError(self.axes_manager.signal_dimension, 2)
            
    def _deepcopy_with_new_data(self, data=None):
        """Returns a deepcopy of itself replacing the data.
        
        This method has the advantage over deepcopy that it does not
        copy the data what can save precious memory
        
        Parameters
        ---------
        data : {None | np.array}
        
        Returns
        -------
        ns : Signal
        
        """
        try:
            old_data = self.data
            self.data = None
            old_plot = self._plot
            self._plot = None
            ns = self.deepcopy()
            ns.data = data
            return ns
        finally:
            self.data = old_data
            self._plot = old_plot
            
            
    def _print_summary(self):
        string = "\n\tTitle: "
        string += self.mapped_parameters.title.decode('utf8')
        if hasattr(self.mapped_parameters,'signal_type'):
            string += "\n\tSignal type: "
            string += self.mapped_parameters.signal_type
        string += "\n\tData dimensions: "
        string += str(self.axes_manager.shape)
        if hasattr(self.mapped_parameters, 'record_by'):
            string += "\n\tData representation: "
            string += self.mapped_parameters.record_by
            string += "\n\tData type: "
            string += str(self.data.dtype)
        print string

    def _load_dictionary(self, file_data_dict):
        """Load data from dictionary.
        
        Parameters:
        -----------
        file_data_dict : dictionary
            A dictionary containing at least a 'data' keyword with an array of
            arbitrary dimensions. Additionally the dictionary can contain the
            following items:
            data : numpy array
               The signal data. It can be an array of any dimensions.
            axes : dictionary (optional) 
                Dictionary to define the axes (see the 
                documentation of the AxesManager class for more details).
            attributes : dictionary (optional) 
                A dictionary whose items are stored as attributes.
            mapped_parameters : dictionary (optional) 
                A dictionary containing a set of parameters
                that will to stores in the `mapped_parameters` attribute.
                Some parameters might be mandatory in some cases.
            original_parameters : dictionary (optional) 
                A dictionary containing a set of parameters
                that will to stores in the `original_parameters` attribute. It
                typically contains all the parameters that has been
                imported from the original data file.

        """
        
        self.data = file_data_dict['data']
        if 'axes' not in file_data_dict:
            file_data_dict['axes'] = self._get_undefined_axes_list()
        self.axes_manager = AxesManager(
            file_data_dict['axes'])
        if not 'mapped_parameters' in file_data_dict:
            file_data_dict['mapped_parameters'] = {}
        if not 'original_parameters' in file_data_dict:
            file_data_dict['original_parameters'] = {}
        if 'attributes' in file_data_dict:
            for key, value in file_data_dict['attributes'].iteritems():
                if hasattr(self,key):
                    if isinstance(value,dict):
                        for k,v in value.iteritems():
                            eval('self.%s.__setattr__(k,v)'%key)
                    else:
                        self.__setattr__(key, value)
        self.original_parameters.add_dictionary(
            file_data_dict['original_parameters'])
        self.mapped_parameters.add_dictionary(
            file_data_dict['mapped_parameters'])
        if "title" not in self.mapped_parameters:
            self.mapped_parameters.title = ''
        if (self._record_by or 
                "record_by" not in self.mapped_parameters):
            self.mapped_parameters.record_by = self._record_by
        if (self._signal_origin or 
                "signal_origin" not in self.mapped_parameters):
            self.mapped_parameters.signal_origin = self._signal_origin
        if (self._signal_type or
                "signal_type" not in self.mapped_parameters):
            self.mapped_parameters.signal_type = self._signal_type
            
                
    def squeeze(self):
        """Remove single-dimensional entries from the shape of an array 
        and the axes.
        
        """
        # We deepcopy everything but data
        self = self._deepcopy_with_new_data(self.data)
        for axis in self.axes_manager._axes:
            if axis.size == 1:
                self._remove_axis(axis.index_in_axes_manager)
        self.data = self.data.squeeze()
        return self

    def _to_dictionary(self, add_learning_results=True):
        """Returns a dictionary that can be used to recreate the signal.
        
        All items but `data` are copies.
        
        Parameters
        ----------
        add_learning_results : bool
        
        Returns
        -------
        dic : dictionary
        
        """
        dic = {}
#        if hasattr(self.data, "copy"):
#            dic['data'] = self.data.copy()
#        else:
#            dic['data'] = self.data
        dic['data'] = self.data
        dic['axes'] = self.axes_manager._get_axes_dicts()
        dic['mapped_parameters'] = \
        self.mapped_parameters.deepcopy().as_dictionary()
        dic['original_parameters'] = \
        self.original_parameters.deepcopy().as_dictionary()
        dic['tmp_parameters'] = \
                        self.tmp_parameters.deepcopy().as_dictionary()
        if add_learning_results and hasattr(self,'learning_results'):
            dic['learning_results'] = copy.deepcopy(
                                                self.learning_results.__dict__)
        return dic
        
    def _get_undefined_axes_list(self):
        axes = []
        for i in xrange(len(self.data.shape)):
            axes.append({'size': int(self.data.shape[i]),})
        return axes

    def __call__(self, axes_manager=None):
        if axes_manager is None:
            axes_manager = self.axes_manager
        return np.atleast_1d(
            self.data.__getitem__(axes_manager._getitem_tuple))
            
    def plot(self, navigator="auto", axes_manager=None):
        """Plot the signal at the current coordinates.
            
        For multidimensional datasets an optional figure,
        the "navigator", with a cursor to navigate that data is
        raised. In any case it is possible to navigate the data using
        the sliders. Currently only signals with signal_dimension equal to
        0, 1 and 2 can be plotted.
        
        Parameters
        ----------
        navigator : {"auto", None, "spectrum", Signal}
            If "auto", if navigation_dimension > 0, a navigator is
            provided to explore the data.
            If navigation_dimension is 1 and the signal is an image
            the navigator is a spectrum obtained by integrating 
            over the signal axes (the image).
            If navigation_dimension is 1 and the signal is a spectrum
            the navigator is an image obtained by stacking horizontally
            all the spectra in the dataset.
            If navigation_dimension is > 1, the navigator is an image
            obtained by integrating the data over the signal axes.
            Additionaly, if navigation_dimension > 2 a window                   
            with one slider per axis is raised to navigate the data.
            For example,
            if the dataset consists of 3 navigation axes X, Y, Z and one
            signal axis, E, the default navigator will be an image
            obtained by integrating the data over E at the current Z
            index and a window with sliders for the X, Y and Z axes 
            will be raised. Notice that changing the Z-axis index
            changes the navigator in this case.
            If None and the navigation dimension > 0 a window
            with one slider per axis is raised to navigate the data.
            If "spectrum" and navigation_dimension > 0 the navigator
            is always a spectrum obtained by integrating the data 
            over all other axes.
            Alternatively a Signal instance can be provided. The signal
            dimension must be 1 (for a spectrum navigator) or 2 (for a
            image navigator) and navigation_shape must be 0 (for a static 
            navigator) or navigation_shape + signal_shape must be equal
            to the navigator_shape of the current object (for a dynamic
            navigator).

        axes_manager : {None, axes_manager}
            If None `axes_manager` is used.

        """
        if self._plot is not None:
            try:
                self._plot.close()
            except:
                # If it was already closed it will raise an exception,
                # but we want to carry on...
                pass

        if axes_manager is None:
            axes_manager = self.axes_manager
        if axes_manager.signal_dimension == 0:            
            self._plot = mpl_he.MPL_HyperExplorer()
        elif axes_manager.signal_dimension == 1:
            # Hyperspectrum
            self._plot = mpl_hse.MPL_HyperSpectrum_Explorer()            
        elif axes_manager.signal_dimension == 2:
            self._plot = mpl_hie.MPL_HyperImage_Explorer()
        else:
            raise ValueError('Plotting is not supported for this view')
        
        self._plot.axes_manager = axes_manager
        self._plot.signal_data_function = self.__call__
        if self.mapped_parameters.title:
            self._plot.signal_title = self.mapped_parameters.title
        elif self.tmp_parameters.has_item('filename'):
            self._plot.signal_title = self.tmp_parameters.filename            
    
        def get_static_explorer_wrapper(*args, **kwargs):
            return navigator()
            
        def get_1D_sum_explorer_wrapper(*args, **kwargs):
            navigator = self
            # Sum over all but the first navigation axis.
            while len(navigator.axes_manager.shape) > 1:
                    navigator = navigator.sum(-1)
            return np.nan_to_num(navigator.data).squeeze()

        def get_dynamic_explorer_wrapper(*args, **kwargs):
            navigator.axes_manager.indices = self.axes_manager.indices[
                    navigator.axes_manager.signal_dimension:]
            return navigator()

        if not isinstance(navigator, Signal) and navigator == "auto":
            if (self.axes_manager.navigation_dimension == 1 and
                self.axes_manager.signal_dimension == 1):
                    navigator = "data"
            elif self.axes_manager.navigation_dimension > 0:
                if self.axes_manager.signal_dimension == 0:                                           
                    navigator = self.deepcopy()                                 
                else:                                                           
                    navigator = self 
                    while navigator.axes_manager.signal_dimension > 0:
                        navigator = navigator.sum(-1)
                if navigator.axes_manager.navigation_dimension == 1:
                    navigator = navigator.as_spectrum(0)
                else:
                    navigator = navigator.as_image((0,1))
            else:
                navigator = None
        # Navigator properties
        if axes_manager.navigation_axes:
            if navigator is None:
                self._plot.navigator_data_function = None
            elif isinstance(navigator, Signal):
                # Dynamic navigator
                if (axes_manager.navigation_shape == 
                      navigator.axes_manager.signal_shape + 
                      navigator.axes_manager.navigation_shape):
                    self._plot.navigator_data_function = \
                        get_dynamic_explorer_wrapper
 
                elif (axes_manager.navigation_shape == 
                        navigator.axes_manager.signal_shape or
                        axes_manager.navigation_shape[:2] == 
                        navigator.axes_manager.signal_shape or
                        (axes_manager.navigation_shape[0],) == 
                        navigator.axes_manager.signal_shape):
                    self._plot.navigator_data_function = \
                        get_static_explorer_wrapper
                else:
                    raise ValueError(
                            "The navigator dimensions are not compatible with "
                            "those of self.")
            elif navigator == "data":
                self._plot.navigator_data_function = lambda : self.data
            elif navigator == "spectrum":
                self._plot.navigator_data_function = \
                    get_1D_sum_explorer_wrapper
            else:
                raise ValueError(
                    "navigator must be one of \"spectrum\",\"auto\","
                        " None, a Signal instance")
                
        self._plot.plot()

              
    def save(self, filename=None, overwrite=None, extension=None,
             **kwds):
        """Saves the signal in the specified format.

        The function gets the format from the extension.:
            - hdf5 for HDF5
            - rpl for Ripple (useful to export to Digital Micrograph)
            - msa for EMSA/MSA single spectrum saving.
            - Many image formats such as png, tiff, jpeg...

        If no extension is provided the default file format as defined 
        in the `preferences` is used.
        Please note that not all the formats supports saving datasets of
        arbitrary dimensions, e.g. msa only suports 1D data.
        
        Each format accepts a different set of parameters. For details 
        see the specific format documentation.

        Parameters
        ----------
        filename : str or None
            If None (default) and tmp_parameters.filename and 
            `tmp_paramters.folder` are defined, the
            filename and path will be taken from there. A valid
            extension can be provided e.g. "my_file.rpl", see `extension`.
        overwrite : None, bool
            If None, if the file exists it will query the user. If 
            True(False) it (does not) overwrites the file if it exists.
        extension : {None, 'hdf5', 'rpl', 'msa',common image extensions e.g. 'tiff', 'png'}
            The extension of the file that defines the file format. 
            If None, the extesion is taken from the first not None in the follwoing list:
            i) the filename 
            ii)  `tmp_parameters.extension`
            iii) `preferences.General.default_file_format` in this order. 
            
        """
        if filename is None:
            if (self.tmp_parameters.has_item('filename') and 
                self.tmp_parameters.has_item('folder')):
                filename = os.path.join(
                    self.tmp_parameters.folder,
                    self.tmp_parameters.filename)
                extesion = (self.tmp_parameters.extension
                            if not extension
                            else extension)
            elif self.mapped_parameters.has_item('original_filename'):
                filename = self.mapped_parameters.original_filename
            else:
                raise ValueError('File name not defined')
        if extension is not None:
            basename, ext = os.path.splitext(filename)
            filename = basename + '.' + extension
        io.save(filename, self, overwrite=overwrite, **kwds)

    def _replot(self):
        if self._plot is not None:
            if self._plot.is_active() is True:
                self.plot()

    @auto_replot
    def get_dimensions_from_data(self):
        """Get the dimension parameters from the data_cube. Useful when 
        the data_cube was externally modified, or when the SI was not 
        loaded from a file
        
        """
        dc = self.data
        for axis in self.axes_manager._axes:
            axis.size = int(dc.shape[axis.index_in_array])

    def crop(self, axis, start=None, end=None):
        """Crops the data in a given axis. The range is given in pixels
        
        Parameters
        ----------
        axis : {int | string}
            Specify the data axis in which to perform the cropping 
            operation. The axis can be specified using the index of the 
            axis in `axes_manager` or the axis name.
        start, end : {int | float | None}
            The beginning and end of the cropping interval. If int
            the value is taken as the axis index. If float the index 
            is calculated using the axis calibration. If start/end is 
            None crop from/to the low/high end of the axis.
                    
        """
        axis = self.axes_manager[axis]
        i1, i2 = axis._get_index(start), axis._get_index(end) 
        if i1 is not None:
            new_offset = axis.axis[i1]
        # We take a copy to guarantee the continuity of the data
        self.data = self.data[
            (slice(None),) * axis.index_in_array + (slice(i1, i2),
            Ellipsis)]

        if i1 is not None:
            axis.offset = new_offset
        self.get_dimensions_from_data()
        self.squeeze()

    @auto_replot
    def roll_xy(self, n_x, n_y = 1):
        """Roll over the x axis n_x positions and n_y positions the 
        former rows.

        This method has the purpose of "fixing" a bug in the acquisition
         of the Orsay's microscopes and probably it does not have 
         general interest.

        Parameters
        ----------
        n_x : int
        n_y : int

        Notes
        -----
        Useful to correct the SI column storing bug in Marcel's
        acquisition routines.
        
        """
        self.data = np.roll(self.data, n_x, 0)
        self.data[:n_x, ...] = np.roll(self.data[:n_x, ...], n_y, 1)

    def swap_axes(self, axis1, axis2):
        """Swaps the axes.

        Parameters
        ----------
        axis1, axis2 : {int | str}
            Specify the data axes in which to perform the operation.
            The axis can be specified using the index of the 
            axis in `axes_manager` or the axis name.
        
        Returns
        -------
        s : a copy of the object with the axes swapped.
        
        """
        axis1 = self.axes_manager[axis1].index_in_array
        axis2 = self.axes_manager[axis2].index_in_array
        s = self._deepcopy_with_new_data(self.data.swapaxes(axis1, axis2))
        c1 = s.axes_manager._axes[axis1]
        c2 = s.axes_manager._axes[axis2]
        s.axes_manager._axes[axis1] = c2
        s.axes_manager._axes[axis2] = c1
        s.axes_manager._update_attributes()
        s._make_sure_data_is_contiguous()
        return s
        
    def rollaxis(self, axis, to_axis):
        """Roll the specified axis backwards, until it lies in a given position.

        Parameters
        ----------
        axis : {int, str}
            The axis to roll backwards.  The positions of the other axes do not
            change relative to one another.
        to_axis : {int, str}
            The axis is rolled until it lies before this other axis.
        
        Returns
        -------
        s : Signal or subclass
            Output signal.
        
        See Also
        --------
        roll : swap_axes
        
        Examples
        --------
        >>> s = signals.Spectrum(np.ones((5,4,3,6)))
        >>> s
        <Spectrum, title: , dimensions: (3, 4, 5, 6)>
        >>> s.rollaxis(3, 1)
        <Spectrum, title: , dimensions: (3, 4, 5, 6)>
        >>> s.rollaxis(2,0)
        <Spectrum, title: , dimensions: (5, 3, 4, 6)>
        
        """
        axis = self.axes_manager[axis].index_in_array
        to_index = self.axes_manager[to_axis].index_in_array
        if axis == to_index:
            return self.deepcopy()
        new_axes_indices = hyperspy.misc.utils.rollelem(
                [axis_.index_in_array for axis_ in self.axes_manager._axes],
                index=axis,
                to_index=to_index)

        
        s = self._deepcopy_with_new_data(self.data.transpose(new_axes_indices))
        s.axes_manager._axes = hyperspy.misc.utils.rollelem(
                                                    s.axes_manager._axes,
                                                    index=axis,
                                                    to_index=to_index)
        s.axes_manager._update_attributes()
        s._make_sure_data_is_contiguous()
        return s

    def rebin(self, new_shape):
        """Returns the object with the data rebinned.

        Parameters
        ----------
        new_shape: tuple of ints
            The new shape must be a divisor of the original shape
            
        Returns
        -------
        s : Signal subclass
            
        """
        if len(new_shape) != len(self.data.shape):
            raise ValueError("Wrong shape size")
        new_shape_in_array = []
        for axis in self.axes_manager._axes:
            new_shape_in_array.append(
                new_shape[axis.index_in_axes_manager])
        factors = (np.array(self.data.shape) / 
                           np.array(new_shape_in_array))
        s = self._deepcopy_with_new_data(
            array_tools.rebin(self.data, new_shape_in_array))
        for axis in s.axes_manager._axes:
            axis.scale *= factors[axis.index_in_array]
        s.get_dimensions_from_data()
        return s

    def split(self, axis=None, number_of_parts=None, step_sizes=None):
        """Splits the data into several signals.

        The split can be defined either by giving either 
        the number_of_parts for homogenous splitting or a list
        of customized step sizes. If number_of_pars and step_sizes are
        not defined (None) the default values are read from
        mapped_parameters.splitting in they are defined there.

        Parameters
        ----------

        axis : {int, string, None}
            Specify the data axis in which to perform the splitting 
            operation. The axis can be specified using the index of the 
            axis in `axes_manager` or the axis name. It can only be None
            when the value is defined in mapped_parameters.splitting
        number_of_parts : {int | None}
            Number of parts in which the SI will be splitted. The 
            splitting is homegenous. When the axis size is not divisible
            by the number_of_parts the reminder data is lost without
            warning.
        step_sizes : {list of ints | None}
            Size of the splitted parts.


        Return
        ------
        tuple with the splitted signals
        
        """
        
        shape = self.data.shape
        signal_dict = self._to_dictionary(add_learning_results=False)
        if axis is None:
            if self.mapped_parameters.has_item("splitting.axis"):
                axis = self.mapped_parameters.splitting.axis
            else:
                raise ValueError(
                    "Please specify the axis over which I should "
                    "perform the operation")
        else:
            axis = self.axes_manager[axis].index_in_array
        
        if number_of_parts is None and step_sizes is None:
            if not self.mapped_parameters.has_item(
                                                "splitting.step_sizes"):
                raise ValueError(
                    "Please provide either number_of_parts "
                    "or a step_sizes list.")
            else:
                step_sizes = self.mapped_parameters.splitting.step_sizes
                # Remove the splitting subsection of mapped_parameters
                # because it must not be inherited by the splitted
                # signals.
                del signal_dict['mapped_parameters']['splitting']
                messages.information(
                    "Automatically splitting in %s step sizes"  %
                                     step_sizes)
        elif number_of_parts is not None and step_sizes is not None:
            raise ValueError(
                "Print define step_sizes or number_of_part "
                "but not both.")
        elif step_sizes is None:
            if number_of_parts > shape[axis]:
                raise ValueError(
                    "The number of parts is greater than "
                    "the axis size.")
            else:
                step_sizes = ([shape[axis] // number_of_parts,] * 
                              number_of_parts)
        splitted = ()
        cut_index = np.array([0] + step_sizes).cumsum()
            
        axes_dict = signal_dict['axes']
        for i in xrange(len(cut_index)-1):
            axes_dict[axis]['offset'] = \
                self.axes_manager._axes[axis].index2value(cut_index[i])
            axes_dict[axis]['size'] = cut_index[i + 1] - cut_index[i] 
            data = self.data[
                (slice(None), ) * axis +
                (slice(cut_index[i], cut_index[i + 1]), Ellipsis)]
            signal_dict['data'] = data
            splitted += self.__class__(**signal_dict),
        return splitted

    def unfold_if_multidim(self):
        """Unfold the datacube if it is >2D

        Returns
        -------

        Boolean. True if the data was unfolded by the function.
        """
        if len(self.axes_manager._axes)>2:
            print "Automatically unfolding the data"
            self.unfold()
            return True
        else:
            return False

    @auto_replot
    def _unfold(self, steady_axes, unfolded_axis):
        """Modify the shape of the data by specifying the axes the axes which
        dimension do not change and the axis over which the remaining axes will
        be unfolded

        Parameters
        ----------
        steady_axes : list
            The indices of the axes which dimensions do not change
        unfolded_axis : int
            The index of the axis over which all the rest of the axes (except
            the steady axes) will be unfolded

        See also
        --------
        fold
        """

        # It doesn't make sense unfolding when dim < 3
        if len(self.data.squeeze().shape) < 3:
            return False

        # We need to store the original shape and coordinates to be used
        # by
        # the fold function only if it has not been already stored by a
        # previous unfold
        folding = self.mapped_parameters._internal_parameters.folding
        if folding.unfolded is False:
            folding.original_shape = self.data.shape
            folding.original_axes_manager = self.axes_manager
            folding.unfolded = True

        new_shape = [1] * len(self.data.shape)
        for index in steady_axes:
            new_shape[index] = self.data.shape[index]
        new_shape[unfolded_axis] = -1
        self.data = self.data.reshape(new_shape)
        self.axes_manager = self.axes_manager.deepcopy()
        uname = ''
        uunits = ''
        to_remove = []
        for axis, dim in zip(self.axes_manager._axes, new_shape):
            if dim == 1:
                uname += ',' + str(axis)
                uunits = ',' + str(axis.units)
                to_remove.append(axis)
        ua = self.axes_manager._axes[unfolded_axis]
        ua.name = str(ua) + uname
        ua.units = str(ua.units) + uunits                                             
        ua.size = self.data.shape[unfolded_axis]
        for axis in to_remove:
            self.axes_manager.remove(axis.index_in_axes_manager)
        self.data = self.data.squeeze()

    def unfold(self):
        """Modifies the shape of the data by unfolding the signal and
        navigation dimensions separaterly

        """
        self.unfold_navigation_space()
        self.unfold_signal_space()

    def unfold_navigation_space(self):
        """Modify the shape of the data to obtain a navigation space of
        dimension 1
        """

        if self.axes_manager.navigation_dimension < 2:
            return False
        steady_axes = [
                        axis.index_in_array for axis in
                        self.axes_manager.signal_axes]
        unfolded_axis = (
                    self.axes_manager.navigation_axes[0].index_in_array)
        self._unfold(steady_axes, unfolded_axis)

    def unfold_signal_space(self):
        """Modify the shape of the data to obtain a signal space of
        dimension 1
        """
        if self.axes_manager.signal_dimension < 2:
            return False
        steady_axes = [
                        axis.index_in_array for axis in
                        self.axes_manager.navigation_axes]
        unfolded_axis = self.axes_manager.signal_axes[0].index_in_array
        self._unfold(steady_axes, unfolded_axis)

    @auto_replot
    def fold(self):
        """If the signal was previously unfolded, folds it back"""
        folding = self.mapped_parameters._internal_parameters.folding
        # Note that == must be used instead of is True because 
        # if the value was loaded from a file its type can be np.bool_
        if folding.unfolded == True:
            self.data = self.data.reshape(folding.original_shape)
            self.axes_manager = folding.original_axes_manager
            folding.original_shape = None
            folding.original_axes_manager = None
            folding.unfolded = False
            
    def _make_sure_data_is_contiguous(self):
        if self.data.flags['C_CONTIGUOUS'] is False:
            self.data = np.ascontiguousarray(self.data)
            
    def _iterate_signal(self):
        """Iterates over the signal data.
        
        It is faster than using the signal iterator.
        
        """
        if self.axes_manager.navigation_size < 2:
            yield self()
            return
        self._make_sure_data_is_contiguous()
        axes = [axis.index_in_array for 
                axis in self.axes_manager.signal_axes]
        unfolded_axis = (
                self.axes_manager.navigation_axes[0].index_in_array)
        new_shape = [1] * len(self.data.shape)
        for axis in axes:
            new_shape[axis] = self.data.shape[axis]
        new_shape[unfolded_axis] = -1
        # Warning! if the data is not contigous it will make a copy!!
        data = self.data.reshape(new_shape)
        for i in xrange(data.shape[unfolded_axis]):
            getitem = [0] * len(data.shape)
            for axis in axes:
                getitem[axis] = slice(None)
            getitem[unfolded_axis] = i
            yield(data[getitem])

    def _remove_axis(self, axis):
        axis = self.axes_manager[axis]
        self.axes_manager.remove(axis.index_in_axes_manager)
        if axis.navigate is False: # The removed axis is a signal axis
            if self.axes_manager.signal_dimension == 2:
                self._record_by = "image"
            elif self.axes_manager.signal_dimension == 1:
                self._record_by = "spectrum"
            elif self.axes_manager.signal_dimension == 0:
                self._record_by = ""
            else:
                return
            self.mapped_parameters.record_by = self._record_by
            self._assign_subclass()
            
    def _apply_function_on_data_and_remove_axis(self, function, axis):
        s = self._deepcopy_with_new_data(
            function(self.data,
                     axis=self.axes_manager[axis].index_in_array))
        s._remove_axis(axis)
        return s

    def sum(self, axis):
        """Sum the data over the given axis.

        Parameters
        ----------
        axis : {int, string}
           The axis can be specified using the index of the axis in 
           `axes_manager` or the axis name.

        Returns
        -------
        s : Signal

        See also
        --------
        sum_in_mask, mean

        Usage
        -----
        >>> import numpy as np
        >>> s = Signal(np.random.random((64,64,1024)))
        >>> s.data.shape
        (64,64,1024)
        >>> s.sum(-1).data.shape
        (64,64)
        # If we just want to plot the result of the operation
        s.sum(-1, True).plot()
        
        """
        return self._apply_function_on_data_and_remove_axis(np.sum, axis)
                
    def max(self, axis, return_signal=False):
        """Returns a signal with the maximum of the signal along an axis.

        Parameters
        ----------
        axis : {int | string}
           The axis can be specified using the index of the axis in 
           `axes_manager` or the axis name.

        Returns
        -------
        s : Signal

        See also
        --------
        sum, mean, min

        Usage
        -----
        >>> import numpy as np
        >>> s = Signal(np.random.random((64,64,1024)))
        >>> s.data.shape
        (64,64,1024)
        >>> s.max(-1).data.shape
        (64,64)        
        
        """
        return self._apply_function_on_data_and_remove_axis(np.max, axis)
                
    def min(self, axis):
        """Returns a signal with the minimum of the signal along an axis.

        Parameters
        ----------
        axis : {int | string}
           The axis can be specified using the index of the axis in 
           `axes_manager` or the axis name.

        Returns
        -------
        s : Signal

        See also
        --------
        sum, mean, max, std, var

        Usage
        -----
        >>> import numpy as np
        >>> s = Signal(np.random.random((64,64,1024)))
        >>> s.data.shape
        (64,64,1024)
        >>> s.min(-1).data.shape
        (64,64)        
        
        """
        
        return self._apply_function_on_data_and_remove_axis(np.min, axis)
    
    def mean(self, axis):
        """Returns a signal with the average of the signal along an axis.

        Parameters
        ----------
        axis : {int | string}
           The axis can be specified using the index of the axis in 
           `axes_manager` or the axis name.

        Returns
        -------
        s : Signal

        See also
        --------
        sum_in_mask, mean

        Usage
        -----
        >>> import numpy as np
        >>> s = Signal(np.random.random((64,64,1024)))
        >>> s.data.shape
        (64,64,1024)
        >>> s.mean(-1).data.shape
        (64,64)
        
        """
        return self._apply_function_on_data_and_remove_axis(np.mean, 
                                                            axis)
        
    def std(self, axis):
        """Returns a signal with the standard deviation of the signal along 
        an axis.
        
        Parameters
        ----------
        axis : {int | string}
           The axis can be specified using the index of the axis in 
           `axes_manager` or the axis name.

        Returns
        -------
        s : Signal

        See also
        --------
        sum_in_mask, mean

        Usage
        -----
        >>> import numpy as np
        >>> s = Signal(np.random.random((64,64,1024)))
        >>> s.data.shape
        (64,64,1024)
        >>> s.std(-1).data.shape
        (64,64)
        
        """
        return self._apply_function_on_data_and_remove_axis(np.std, axis)
        
    def var(self, axis):
        """Returns a signal with the variances of the signal along an axis.

        Parameters
        ----------
        axis : {int | string}
           The axis can be specified using the index of the axis in 
           `axes_manager` or the axis name.

        Returns
        -------
        s : Signal

        See also
        --------
        sum_in_mask, mean

        Usage
        -----
        >>> import numpy as np
        >>> s = Signal(np.random.random((64,64,1024)))
        >>> s.data.shape
        (64,64,1024)
        >>> s.var(-1).data.shape
        (64,64)
        
        """
        return self._apply_function_on_data_and_remove_axis(np.var, axis)
            
    def diff(self, axis, order=1):
        """Returns a signal with the n-th order discrete difference along 
        given axis.

        Parameters
        ----------
        axis : {int | string}
           The axis can be specified using the index of the axis in 
           `axes_manager` or the axis name.
        order: the order of the derivative

        See also
        --------
        mean, sum

        Usage
        -----
        >>> import numpy as np
        >>> s = Signal(np.random.random((64,64,1024)))
        >>> s.data.shape
        (64,64,1024)
        >>> s.diff(-1).data.shape
        (64,64,1023)
        
        """
        
        s = self._deepcopy_with_new_data(
            np.diff(self.data,order,axis))
        axis = s.axes_manager._axes[axis]
        axis.offset += (axis.scale / 2)
        s.get_dimensions_from_data()
        return s
        
    def integrate_simpson(self, axis):
        """Returns a signal with the result of calculating the integral 
        of the signal along an axis using Simpson's rule.

        Parameters
        ----------
        axis : {int | string}
           The axis can be specified using the index of the axis in 
           `axes_manager` or the axis name.

        Returns
        -------
        s : Signal

        See also
        --------
        sum_in_mask, mean

        Usage
        -----
        >>> import numpy as np
        >>> s = Signal(np.random.random((64,64,1024)))
        >>> s.data.shape
        (64,64,1024)
        >>> s.var(-1).data.shape
        (64,64)
        
        """
        axis = self.axes_manager[axis]
        s = self._deepcopy_with_new_data(
            sp.integrate.simps(y=self.data,
                               x=axis.axis,
                               axis=axis.index_in_array))
        s._remove_axis(axis.index_in_axes_manager)
        return s
        
        
    def copy(self):
        try:
            backup_plot = self._plot
            self._plot = None
            return copy.copy(self)
        finally:
            self._plot = backup_plot

    def __deepcopy__(self, memo):
        dc = type(self)(**self._to_dictionary())
        if dc.data is not None:
            dc.data = dc.data.copy()
        # The Signal subclasses might change the view on init
        # The following code just copies the original view
        for oaxis, caxis in zip(self.axes_manager._axes,
                                dc.axes_manager._axes):
            caxis.navigate = oaxis.navigate
        return dc
            
    def deepcopy(self):
        return copy.deepcopy(self)
        
    def change_dtype(self, dtype):
        """Change the data type
        
        Parameters
        ----------

        dtype : str or dtype
            Typecode or data-type to which the array is cast.
            
        Example
        -------
        >>> import numpy as np
        >>> from hyperspy.signals import Spectrum
        >>> s = signals.Spectrum(np.array([1,2,3,4,5]))
        >>> s.data
        array([1, 2, 3, 4, 5])
        >>> s.change_dtype('float')
        >>> s.data
        array([ 1.,  2.,  3.,  4.,  5.])
        
        """
        
        self.data = self.data.astype(dtype)
        

   
#    def sum_in_mask(self, mask):
#        """Returns the result of summing all the spectra in the mask.
#
#        Parameters
#        ----------
#        mask : boolean numpy array
#
#        Returns
#        -------
#        Signal

#        """
#        dc = self.data_cube.copy()
#        mask3D = mask.reshape([1,] + list(mask.shape)) * np.ones(dc.shape)
#        dc = (mask3D*dc).sum(1).sum(1) / mask.sum()
#        s = Spectrum()
#        s.data_cube = dc.reshape((-1,1,1))
#        s.get_dimensions_from_cube()
#        utils.copy_energy_calibration(self,s)
#        return s


    def estimate_poissonian_noise_variance(self,
            dc=None, gaussian_noise_var=None):
        """Variance estimation supposing Poissonian noise.

        Parameters
        ----------
        dc : None or numpy array
            If None the SI is used to estimate its variance.
            Otherwise, the
            provided array will be used.
        Note
        ----
        The gain_factor and gain_offset from the aquisition parameters 
        are used
        
        """
        gain_factor = 1
        gain_offset = 0
        correlation_factor = 1
        if not self.mapped_parameters.has_item("Variance_estimation"):
            print("No Variance estimation parameters found in mapped "
                  "parameters. The variance will be estimated supposing"
                  " perfect poissonian noise")
        if self.mapped_parameters.has_item(
            'Variance_estimation.gain_factor'):
            gain_factor = self.mapped_parameters.\
                Variance_estimation.gain_factor
        if self.mapped_parameters.has_item(
            'Variance_estimation.gain_offset'):
            gain_offset = self.mapped_parameters.Variance_estimation.\
                gain_offset
        if self.mapped_parameters.has_item(
            'Variance_estimation.correlation_factor'):
            correlation_factor = \
                self.mapped_parameters.Variance_estimation.\
                    correlation_factor
        print "Gain factor = ", gain_factor
        print "Gain offset = ", gain_offset
        print "Correlation factor = ", correlation_factor
        if dc is None:
            dc = self.data
        self.variance = dc * gain_factor + gain_offset
        if self.variance.min() < 0:
            if gain_offset == 0 and gaussian_noise_var is None:
                raise ValueError("The variance estimation results"
                       "in negative values"
                       "Maybe the gain_offset is wrong?")
                self.variance = None
                return
            elif gaussian_noise_var is None:
                print "Clipping the variance to the gain_offset value"
                minimum = 0 if gain_offset < 0 else gain_offset
                self.variance = np.clip(self.variance, minimum,
                np.Inf)
            else:
                print "Clipping the variance to the gaussian_noise_var"
                self.variance = np.clip(self.variance,
                                        gaussian_noise_var,
                                        np.Inf)
                                        
    def get_current_signal(self, auto_title=True, auto_filename=True):
        """Returns the data at the current coordinates as a Signal subclass.

        The signal subclass is the same as that of the current object. All the 
        axes navigation attribute are set to False.
        
        Parameters
        ----------
        auto_title : bool
            If True an space followed by the current indices in parenthesis
            are appended to the title.
        auto_filename : bool
            If True and `tmp_parameters.filename` is defined 
            (what is always the case when the Signal has been read from a file),
            the filename is modified by appending an underscore and a parenthesis
            containing the current indices.

        Returns
        -------
        cs : Signal subclass instance.

        Examples
        --------
        >>> im = signals.Image(np.zeros((2,3, 32,32)))
        >>> im
        <Image, title: , dimensions: (3, 2, 32, 32)>
        >>> im.axes_manager.indices = 2,1
        >>> im.get_current_signal()
        <Image, title:  (2, 1), dimensions: (32, 32)>

        """
        cs = self.__class__(                                                    
                    self(),                                                     
                    axes=self.axes_manager._get_signal_axes_dicts(),            
                    mapped_parameters=self.mapped_parameters.as_dictionary(),)  
                                                                                
        if auto_filename is True and self.tmp_parameters.has_item('filename'):                            
            cs.tmp_parameters.filename = (self.tmp_parameters.filename + 
                                          '_' + 
                                          str(self.axes_manager.indices))                             
            cs.tmp_parameters.extension = self.tmp_parameters.extension
            cs.tmp_parameters.folder = self.tmp_parameters.folder
        if auto_title is True:
            cs.mapped_parameters.title = (cs.mapped_parameters.title +              
                    ' ' + str(self.axes_manager.indices))                       
        cs.axes_manager._set_axis_attribute_values("navigate", False)        
        return cs
                
        
    def _get_navigation_signal(self):
        if self.axes_manager.navigation_dimension == 0:
            return self.__class__(np.array([0,]).astype(self.data.dtype))
        elif self.axes_manager.navigation_dimension == 1:
            from hyperspy._signals.spectrum import Spectrum
            s = Spectrum(
                    np.zeros(self.axes_manager._navigation_shape_in_array,
                             dtype=self.data.dtype),
                         axes=self.axes_manager._get_navigation_axes_dicts())
        elif self.axes_manager.navigation_dimension == 2:
            from hyperspy._signals.image import Image
            s = Image(np.zeros(self.axes_manager._navigation_shape_in_array,
                               dtype=self.data.dtype),
                      axes=self.axes_manager._get_navigation_axes_dicts())
        else:
            s = Signal(np.zeros(self.axes_manager._navigation_shape_in_array,
                                dtype=self.data.dtype),
                       axes=self.axes_manager._get_navigation_axes_dicts())
        return s
                
        
    def __iter__(self):
        return self
        
    def next(self):
        self.axes_manager.next()
        return self.get_current_signal()                                               
        
    def __len__(self):
        return self.axes_manager.signal_shape[-1]

    def as_spectrum(self, spectral_axis):
        """Return the Signal as a spectrum.
        
        The chosen spectral axis is moved to the last index in the 
        array and the data is made contiguous for effecient 
        iteration over spectra.


        Parameters
        ----------
        spectral_axis : {int, complex, str}
            Select the spectral axis to-be using its index or name.
            
        Examples
        --------        
        >>> img = signals.Image(np.ones((3,4,5,6)))
        >>> img
        <Image, title: , dimensions: (4, 3, 6, 5)>
        >>> img.to_spectrum(-1+1j)
        <Spectrum, title: , dimensions: (6, 5, 4, 3)>
        >>> img.to_spectrum(0)
        <Spectrum, title: , dimensions: (6, 5, 3, 4)>

        """
        # Roll the spectral axis to-be to the latex index in the array
        sp = self.rollaxis(spectral_axis, -1 + 3j)
        sp.mapped_parameters.record_by = "spectrum"
        sp._assign_subclass()
        return sp
        
    def as_image(self, image_axes):
        """Convert signal to image.
        
        The chosen image axes are moved to the last indices in the 
        array and the data is made contiguous for effecient 
        iteration over images.

        Parameters
        ----------
        image_axes : tuple of {int, complex, str}
            Select the image axes. Note that the order of the axes matters 
            and it is given in the "natural" i.e. X, Y, Z... order.
            
        Examples
        --------        
        >>> s = signals.Spectrum(np.ones((2,3,4,5)))
        >>> s
        <Spectrum, title: , dimensions: (4, 3, 2, 5)>
        >>> s.as_image((0,1))
        <Image, title: , dimensions: (5, 2, 4, 3)>

        >>> s.to_image((1,2))
        <Image, title: , dimensions: (4, 5, 3, 2)>
        
        Raises
        ------
        DataDimensionError : when data.ndim < 2
        
        """
        if self.data.ndim < 2:
            raise DataDimensionError(
                "A Signal dimension must be >= 2 to be converted to an Image")
        axes = (self.axes_manager[image_axes[0]],
                self.axes_manager[image_axes[1]])
        iaxes = [axis.index_in_array for axis in axes]
        im = self.rollaxis(iaxes[0] + 3j, -1+3j).rollaxis(
                           iaxes[1] - np.argmax(iaxes) + 3j, -2 + 3j)
        im.mapped_parameters.record_by = "image"
        im._assign_subclass()
        return im
        


    def _assign_subclass(self):
        mp = self.mapped_parameters
        current_class = self.__class__
        self.__class__ = hyperspy.io.assign_signal_subclass(
            record_by = mp.record_by if "record_by" in mp
                                     else self._record_by,
            signal_type = mp.signal_type if "signal_type" in mp
                                     else self._signal_type,
            signal_origin = mp.signal_origin if "signal_origin" in mp
                                             else self._signal_origin) 
        self.__init__(**self._to_dictionary())
        
    def set_signal_type(self, signal_type):
        """
        
        Parameters
        ----------
        signal_type : {"EELS" or any other string describing the signal}
        
        """        
        self.mapped_parameters.signal_type = signal_type
        self._assign_subclass()
        
        
    def set_signal_origin(self, origin):
        """
        
        Parameters
        ----------
        origin : {'experiment', 'simulation'}
        
        Raises
        ------
        ValueError if origin is not 'experiment' or 'simulation'
        
        """
        if origin not in ['experiment', 'simulation']:
            raise ValueError("`origin` must be one of: experiment, simulation" )
        self.mapped_parameters.signal_origin = origin
        self._assign_subclass()    

        
# Implement binary operators
for name in (
    # Arithmetic operators
    "__add__",
    "__sub__",
    "__mul__",
    "__floordiv__",
    "__mod__",
    "__divmod__",
    "__pow__",
    "__lshift__",
    "__rshift__",
    "__and__",
    "__xor__",
    "__or__",
    "__div__",
    "__truediv__",
    # Comparison operators
    "__lt__",
    "__le__",
    "__eq__",
    "__ne__",
    "__ge__",
    "__gt__",
    ):
    exec(
        ("def %s(self, other):\n" % name) + 
        ("   return self._binary_operator_ruler(other, \'%s\')\n" %
                                                                name))
    exec("%s.__doc__ = int.%s.__doc__" % (name, name))
    exec("setattr(Signal, \'%s\', %s)" % (name, name))
    # The following commented line enables the operators with swapped
    # operands. They should be defined only for commutative operators
    # but for simplicity we don't support this at all atm. 
    #~exec("setattr(Signal, \'%s\', %s)" % (name[:2] + "r" + name[2:],
                                          #~name))

# Implement unary arithmetic operations
for name in (
    "__neg__",
    "__pos__",
    "__abs__",
    "__invert__",):
    exec(
        ("def %s(self):" % name) + 
        ("   return self._unary_operator_ruler(\'%s\')" % name))
    exec("%s.__doc__ = int.%s.__doc__" % (name, name))
    exec("setattr(Signal, \'%s\', %s)" % (name, name))


class SpecialSlicers:
    def __init__(self, signal, isNavigation):
        self.isNavigation = isNavigation
        self.signal = signal
        
    def __getitem__(self, slices):
        return self.signal.__getitem__(slices, self.isNavigation)
        
    def __setitem__(self, i, j):
        """x.__setitem__(i, y) <==> x[i]=y
        
        """
        if isinstance(j, Signal):
            j = j.data
        self.signal.__getitem__(i, self.isNavigation).data[:] = j
        
    def __len__(self):
        return self.signal.__len__()
<|MERGE_RESOLUTION|>--- conflicted
+++ resolved
@@ -55,12 +55,8 @@
 from hyperspy.exceptions import SignalDimensionError, DataDimensionError
 from hyperspy.misc import array_tools
 from hyperspy.misc import spectrum_tools
-<<<<<<< HEAD
-
 from hyperspy.gui.tools import IntegrateArea
-=======
 from hyperspy import components
->>>>>>> 3ed2b54e
 
 class Signal2DTools(object):
     def estimate_shift2D(self, reference='current',
