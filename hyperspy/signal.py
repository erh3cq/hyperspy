# -*- coding: utf-8 -*-
# Copyright 2007-2011 The HyperSpy developers
#
# This file is part of  HyperSpy.
#
#  HyperSpy is free software: you can redistribute it and/or modify
# it under the terms of the GNU General Public License as published by
# the Free Software Foundation, either version 3 of the License, or
# (at your option) any later version.
#
#  HyperSpy is distributed in the hope that it will be useful,
# but WITHOUT ANY WARRANTY; without even the implied warranty of
# MERCHANTABILITY or FITNESS FOR A PARTICULAR PURPOSE.  See the
# GNU General Public License for more details.
#
# You should have received a copy of the GNU General Public License
# along with  HyperSpy.  If not, see <http://www.gnu.org/licenses/>.

import copy
import os.path
import warnings
import math
import inspect

import numpy as np
import numpy.ma as ma
import scipy.interpolate
try:
    from scipy.signal import savgol_filter
    savgol_imported = True
except ImportError:
    savgol_imported = False
import scipy as sp
from matplotlib import pyplot as plt
try:
    from statsmodels.nonparametric.smoothers_lowess import lowess
    statsmodels_installed = True
except:
    statsmodels_installed = False

from hyperspy.axes import AxesManager
from hyperspy import io
from hyperspy.drawing import mpl_hie, mpl_hse, mpl_he
from hyperspy.learn.mva import MVA, LearningResults
import hyperspy.misc.utils
from hyperspy.misc.utils import DictionaryTreeBrowser
from hyperspy.drawing import signal as sigdraw
from hyperspy.decorators import auto_replot
from hyperspy.defaults_parser import preferences
from hyperspy.misc.io.tools import ensure_directory
from hyperspy.misc.progressbar import progressbar
from hyperspy.gui.tools import (
    SpectrumCalibration,
    SmoothingSavitzkyGolay,
    SmoothingLowess,
    SmoothingTV,
    ButterworthFilter)
from hyperspy.misc.tv_denoise import _tv_denoise_1d
from hyperspy.gui.egerton_quantification import BackgroundRemoval
from hyperspy.decorators import only_interactive
from hyperspy.decorators import interactive_range_selector
from scipy.ndimage.filters import gaussian_filter1d
from hyperspy.misc.spectrum_tools import find_peaks_ohaver
from hyperspy.misc.image_tools import (shift_image, estimate_image_shift)
from hyperspy.misc.math_tools import symmetrize, antisymmetrize
from hyperspy.exceptions import SignalDimensionError, DataDimensionError
from hyperspy.misc import array_tools
from hyperspy.misc import spectrum_tools
from hyperspy.misc import rgb_tools
from hyperspy.gui.tools import IntegrateArea
from hyperspy import components
from hyperspy.misc.utils import underline
from hyperspy.misc.borrowed.astroML.histtools import histogram
from hyperspy.drawing.utils import animate_legend
from hyperspy.events import Events, Event



class Signal2DTools(object):

    def estimate_shift2D(self,
                         reference='current',
                         correlation_threshold=None,
                         chunk_size=30,
                         roi=None,
                         normalize_corr=False,
                         sobel=True,
                         medfilter=True,
                         hanning=True,
                         plot=False,
                         dtype='float',
                         show_progressbar=None):
        """Estimate the shifts in a image using phase correlation

        This method can only estimate the shift by comparing
        bidimensional features that should not change position
        between frames. To decrease the memory usage, the time of
        computation and the accuracy of the results it is convenient
        to select a region of interest by setting the roi keyword.

        Parameters
        ----------

        reference : {'current', 'cascade' ,'stat'}
            If 'current' (default) the image at the current
            coordinates is taken as reference. If 'cascade' each image
            is aligned with the previous one. If 'stat' the translation
            of every image with all the rest is estimated and by
            performing statistical analysis on the result the
            translation is estimated.
        correlation_threshold : {None, 'auto', float}
            This parameter is only relevant when `reference` is 'stat'.
            If float, the shift estimations with a maximum correlation
            value lower than the given value are not used to compute
            the estimated shifts. If 'auto' the threshold is calculated
            automatically as the minimum maximum correlation value
            of the automatically selected reference image.
        chunk_size: {None, int}
            If int and `reference`=='stat' the number of images used
            as reference are limited to the given value.
        roi : tuple of ints or floats (left, right, top bottom)
             Define the region of interest. If int(float) the position
             is given axis index(value).
        sobel : bool
            apply a sobel filter for edge enhancement
        medfilter :  bool
            apply a median filter for noise reduction
        hanning : bool
            Apply a 2d hanning filter
        plot : bool
            If True plots the images after applying the filters and
            the phase correlation
        dtype : str or dtype
            Typecode or data-type in which the calculations must be
            performed.
        show_progressbar : None or bool
            If True, display a progress bar. If None the default is set in
            `preferences`.

        Returns
        -------

        list of applied shifts

        Notes
        -----

        The statistical analysis approach to the translation estimation
        when using `reference`='stat' roughly follows [1]_ . If you use
        it please cite their article.

        References
        ----------

        .. [1] Schaffer, Bernhard, Werner Grogger, and Gerald
        Kothleitner. “Automated Spatial Drift Correction for EFTEM
        Image Series.”
        Ultramicroscopy 102, no. 1 (December 2004): 27–36.

        """
        if show_progressbar is None:
            show_progressbar = preferences.General.show_progressbar
        self._check_signal_dimension_equals_two()
        if roi is not None:
            # Get the indices of the roi
            yaxis = self.axes_manager.signal_axes[1]
            xaxis = self.axes_manager.signal_axes[0]
            roi = tuple([xaxis._get_index(i) for i in roi[2:]] +
                        [yaxis._get_index(i) for i in roi[:2]])

        ref = None if reference == 'cascade' else \
            self.__call__().copy()
        shifts = []
        nrows = None
        images_number = self.axes_manager._max_index + 1
        if reference == 'stat':
            nrows = images_number if chunk_size is None else \
                min(images_number, chunk_size)
            pcarray = ma.zeros((nrows, self.axes_manager._max_index + 1,
                                ),
                               dtype=np.dtype([('max_value', np.float),
                                               ('shift', np.int32,
                                                (2,))]))
            nshift, max_value = estimate_image_shift(
                self(),
                self(),
                roi=roi,
                sobel=sobel,
                medfilter=medfilter,
                hanning=hanning,
                normalize_corr=normalize_corr,
                plot=plot,
                dtype=dtype)
            np.fill_diagonal(pcarray['max_value'], max_value)
            pbar = progressbar(maxval=nrows * images_number,
                               disabled=not show_progressbar).start()
        else:
            pbar = progressbar(maxval=images_number,
                               disabled=not show_progressbar).start()

        # Main iteration loop. Fills the rows of pcarray when reference
        # is stat
        for i1, im in enumerate(self._iterate_signal()):
            if reference in ['current', 'cascade']:
                if ref is None:
                    ref = im.copy()
                    shift = np.array([0, 0])
                nshift, max_val = estimate_image_shift(ref,
                                                       im,
                                                       roi=roi,
                                                       sobel=sobel,
                                                       medfilter=medfilter,
                                                       hanning=hanning,
                                                       plot=plot,
                                                       normalize_corr=normalize_corr,
                                                       dtype=dtype)
                if reference == 'cascade':
                    shift += nshift
                    ref = im.copy()
                else:
                    shift = nshift
                shifts.append(shift.copy())
                pbar.update(i1 + 1)
            elif reference == 'stat':
                if i1 == nrows:
                    break
                # Iterate to fill the columns of pcarray
                for i2, im2 in enumerate(
                        self._iterate_signal()):
                    if i2 > i1:
                        nshift, max_value = estimate_image_shift(
                            im,
                            im2,
                            roi=roi,
                            sobel=sobel,
                            medfilter=medfilter,
                            hanning=hanning,
                            normalize_corr=normalize_corr,
                            plot=plot,
                            dtype=dtype)

                        pcarray[i1, i2] = max_value, nshift
                    del im2
                    pbar.update(i2 + images_number * i1 + 1)
                del im
        if reference == 'stat':
            # Select the reference image as the one that has the
            # higher max_value in the row
            sqpcarr = pcarray[:, :nrows]
            sqpcarr['max_value'][:] = symmetrize(sqpcarr['max_value'])
            sqpcarr['shift'][:] = antisymmetrize(sqpcarr['shift'])
            ref_index = np.argmax(pcarray['max_value'].min(1))
            self.ref_index = ref_index
            shifts = (pcarray['shift'] +
                      pcarray['shift'][ref_index, :nrows][:, np.newaxis])
            if correlation_threshold is not None:
                if correlation_threshold == 'auto':
                    correlation_threshold = \
                        (pcarray['max_value'].min(0)).max()
                    print("Correlation threshold = %1.2f" %
                          correlation_threshold)
                shifts[pcarray['max_value'] <
                       correlation_threshold] = ma.masked
                shifts.mask[ref_index, :] = False

            shifts = shifts.mean(0)
        else:
            shifts = np.array(shifts)
            del ref
        return shifts

    def align2D(self, crop=True, fill_value=np.nan, shifts=None,
                roi=None,
                sobel=True,
                medfilter=True,
                hanning=True,
                plot=False,
                normalize_corr=False,
                reference='current',
                dtype='float',
                correlation_threshold=None,
                chunk_size=30):
        """Align the images in place using user provided shifts or by
        estimating the shifts.

        Please, see `estimate_shift2D` docstring for details
        on the rest of the parameters not documented in the following
        section

        Parameters
        ----------
        crop : bool
            If True, the data will be cropped not to include regions
            with missing data
        fill_value : int, float, nan
            The areas with missing data are filled with the given value.
            Default is nan.
        shifts : None or list of tuples
            If None the shifts are estimated using
            `estimate_shift2D`.

        Returns
        -------
        shifts : np.array
            The shifts are returned only if `shifts` is None

        Notes
        -----

        The statistical analysis approach to the translation estimation
        when using `reference`='stat' roughly follows [1]_ . If you use
        it please cite their article.

        References
        ----------

        .. [1] Schaffer, Bernhard, Werner Grogger, and Gerald
        Kothleitner. “Automated Spatial Drift Correction for EFTEM
        Image Series.”
        Ultramicroscopy 102, no. 1 (December 2004): 27–36.

        """
        self._check_signal_dimension_equals_two()
        if shifts is None:
            shifts = self.estimate_shift2D(
                roi=roi,
                sobel=sobel,
                medfilter=medfilter,
                hanning=hanning,
                plot=plot,
                reference=reference,
                dtype=dtype,
                correlation_threshold=correlation_threshold,
                normalize_corr=normalize_corr,
                chunk_size=chunk_size)
            return_shifts = True
        else:
            return_shifts = False
        # Translate with sub-pixel precision if necesary
        for im, shift in zip(self._iterate_signal(),
                             shifts):
            if np.any(shift):
                shift_image(im, -shift,
                            fill_value=fill_value)
                del im

        # Crop the image to the valid size
        if crop is True:
            shifts = -shifts
            bottom, top = (int(np.floor(shifts[:, 0].min())) if
                           shifts[:, 0].min() < 0 else None,
                           int(np.ceil(shifts[:, 0].max())) if
                           shifts[:, 0].max() > 0 else 0)
            right, left = (int(np.floor(shifts[:, 1].min())) if
                           shifts[:, 1].min() < 0 else None,
                           int(np.ceil(shifts[:, 1].max())) if
                           shifts[:, 1].max() > 0 else 0)
            self.crop_image(top, bottom, left, right)
            shifts = -shifts
        if return_shifts:
            return shifts

    def crop_image(self, top=None, bottom=None,
                   left=None, right=None):
        """Crops an image in place.

        top, bottom, left, right : int or float

            If int the values are taken as indices. If float the values are
            converted to indices.

        See also:
        ---------
        crop

        """
        self._check_signal_dimension_equals_two()
        self.crop(self.axes_manager.signal_axes[1].index_in_axes_manager,
                  top,
                  bottom)
        self.crop(self.axes_manager.signal_axes[0].index_in_axes_manager,
                  left,
                  right)


class Signal1DTools(object):

    def shift1D(self,
                shift_array,
                interpolation_method='linear',
                crop=True,
                fill_value=np.nan,
                show_progressbar=None):
        """Shift the data in place over the signal axis by the amount specified
        by an array.

        Parameters
        ----------
        shift_array : numpy array
            An array containing the shifting amount. It must have
            `axes_manager._navigation_shape_in_array` shape.
        interpolation_method : str or int
            Specifies the kind of interpolation as a string ('linear',
            'nearest', 'zero', 'slinear', 'quadratic, 'cubic') or as an
            integer specifying the order of the spline interpolator to
            use.
        crop : bool
            If True automatically crop the signal axis at both ends if
            needed.
        fill_value : float
            If crop is False fill the data outside of the original
            interval with the given value where needed.
        show_progressbar : None or bool
            If True, display a progress bar. If None the default is set in
            `preferences`.

        Raises
        ------
        SignalDimensionError if the signal dimension is not 1.

        """
        if show_progressbar is None:
            show_progressbar = preferences.General.show_progressbar
        self._check_signal_dimension_equals_one()
        axis = self.axes_manager.signal_axes[0]
        offset = axis.offset
        original_axis = axis.axis.copy()
        pbar = progressbar(
            maxval=self.axes_manager.navigation_size,
            disabled=not show_progressbar)
        for i, (dat, shift) in enumerate(zip(
                self._iterate_signal(),
                shift_array.ravel(()))):
            if np.isnan(shift):
                continue
            si = sp.interpolate.interp1d(original_axis,
                                         dat,
                                         bounds_error=False,
                                         fill_value=fill_value,
                                         kind=interpolation_method)
            axis.offset = float(offset - shift)
            dat[:] = si(axis.axis)
            pbar.update(i + 1)

        axis.offset = offset

        if crop is True:
            minimum, maximum = np.nanmin(shift_array), np.nanmax(shift_array)
            if minimum < 0:
                iminimum = 1 + axis.value2index(
                    axis.high_value + minimum,
                    rounding=math.floor)
                print iminimum
                self.crop(axis.index_in_axes_manager,
                          None,
                          iminimum)
            if maximum > 0:
                imaximum = axis.value2index(offset + maximum,
                                            rounding=math.ceil)
                self.crop(axis.index_in_axes_manager,
                          imaximum)

    def interpolate_in_between(self, start, end, delta=3,
                               show_progressbar=None, **kwargs):
        """Replace the data in a given range by interpolation.

        The operation is performed in place.

        Parameters
        ----------
        start, end : {int | float}
            The limits of the interval. If int they are taken as the
            axis index. If float they are taken as the axis value.

        All extra keyword arguments are passed to
        scipy.interpolate.interp1d. See the function documentation
        for details.
        show_progressbar : None or bool
            If True, display a progress bar. If None the default is set in
            `preferences`.

        Raises
        ------
        SignalDimensionError if the signal dimension is not 1.

        """
        if show_progressbar is None:
            show_progressbar = preferences.General.show_progressbar
        self._check_signal_dimension_equals_one()
        axis = self.axes_manager.signal_axes[0]
        i1 = axis._get_index(start)
        i2 = axis._get_index(end)
        i0 = int(np.clip(i1 - delta, 0, np.inf))
        i3 = int(np.clip(i2 + delta, 0, axis.size))
        pbar = progressbar(
            maxval=self.axes_manager.navigation_size,
            disabled=not show_progressbar)
        for i, dat in enumerate(self._iterate_signal()):
            dat_int = sp.interpolate.interp1d(
                range(i0, i1) + range(i2, i3),
                dat[i0:i1].tolist() + dat[i2:i3].tolist(),
                **kwargs)
            dat[i1:i2] = dat_int(range(i1, i2))
            pbar.update(i + 1)

    def _check_navigation_mask(self, mask):
        if mask is not None:
            if not isinstance(mask, Signal):
                raise ValueError("mask must be a Signal instance.")
            elif mask.axes_manager.signal_dimension not in (0, 1):
                raise ValueError("mask must be a Signal with signal_dimension "
                                 "equal to 1")
            elif (mask.axes_manager.navigation_dimension !=
                  self.axes_manager.navigation_dimension):
                raise ValueError("mask must be a Signal with the same "
                                 "navigation_dimension as the current signal.")

    def estimate_shift1D(self,
                         start=None,
                         end=None,
                         reference_indices=None,
                         max_shift=None,
                         interpolate=True,
                         number_of_interpolation_points=5,
                         mask=None,
                         show_progressbar=None):
        """Estimate the shifts in the current signal axis using
         cross-correlation.

        This method can only estimate the shift by comparing
        unidimensional features that should not change the position in
        the signal axis. To decrease the memory usage, the time of
        computation and the accuracy of the results it is convenient to
        select the feature of interest providing sensible values for
        `start` and `end`. By default interpolation is used to obtain
        subpixel precision.

        Parameters
        ----------
        start, end : {int | float | None}
            The limits of the interval. If int they are taken as the
            axis index. If float they are taken as the axis value.
        reference_indices : tuple of ints or None
            Defines the coordinates of the spectrum that will be used
            as eference. If None the spectrum at the current
            coordinates is used for this purpose.
        max_shift : int
            "Saturation limit" for the shift.
        interpolate : bool
            If True, interpolation is used to provide sub-pixel
            accuracy.
        number_of_interpolation_points : int
            Number of interpolation points. Warning: making this number
            too big can saturate the memory
        mask : Signal of bool data type.
            It must have signal_dimension = 0 and navigation_shape equal to the
            current signal. Where mask is True the shift is not computed
            and set to nan.
        show_progressbar : None or bool
            If True, display a progress bar. If None the default is set in
            `preferences`.

        Returns
        -------
        An array with the result of the estimation in the axis units.

        Raises
        ------
        SignalDimensionError if the signal dimension is not 1.

        """
        if show_progressbar is None:
            show_progressbar = preferences.General.show_progressbar
        self._check_signal_dimension_equals_one()
        ip = number_of_interpolation_points + 1
        axis = self.axes_manager.signal_axes[0]
        self._check_navigation_mask(mask)
        if reference_indices is None:
            reference_indices = self.axes_manager.indices

        i1, i2 = axis._get_index(start), axis._get_index(end)
        shift_array = np.zeros(self.axes_manager._navigation_shape_in_array,
                               dtype=float)
        ref = self.inav[reference_indices].data[i1:i2]
        if interpolate is True:
            ref = spectrum_tools.interpolate1D(ip, ref)
        pbar = progressbar(
            maxval=self.axes_manager.navigation_size,
            disabled=not show_progressbar)
        for i, (dat, indices) in enumerate(zip(
                self._iterate_signal(),
                self.axes_manager._array_indices_generator())):
            if mask is not None and bool(mask.data[indices]) is True:
                shift_array[indices] = np.nan
            else:
                dat = dat[i1:i2]
                if interpolate is True:
                    dat = spectrum_tools.interpolate1D(ip, dat)
                shift_array[indices] = np.argmax(
                    np.correlate(ref, dat, 'full')) - len(ref) + 1
            pbar.update(i + 1)
        pbar.finish()

        if max_shift is not None:
            if interpolate is True:
                max_shift *= ip
            shift_array.clip(-max_shift, max_shift)
        if interpolate is True:
            shift_array /= ip
        shift_array *= axis.scale
        return shift_array

    def align1D(self,
                start=None,
                end=None,
                reference_indices=None,
                max_shift=None,
                interpolate=True,
                number_of_interpolation_points=5,
                interpolation_method='linear',
                crop=True,
                fill_value=np.nan,
                also_align=[],
                mask=None):
        """Estimate the shifts in the signal axis using
        cross-correlation and use the estimation to align the data in place.

        This method can only estimate the shift by comparing
        unidimensional
        features that should not change the position.
        To decrease memory usage, time of computation and improve
        accuracy it is convenient to select the feature of interest
        setting the `start` and `end` keywords. By default interpolation is
        used to obtain subpixel precision.

        Parameters
        ----------
        start, end : {int | float | None}
            The limits of the interval. If int they are taken as the
            axis index. If float they are taken as the axis value.
        reference_indices : tuple of ints or None
            Defines the coordinates of the spectrum that will be used
            as eference. If None the spectrum at the current
            coordinates is used for this purpose.
        max_shift : int
            "Saturation limit" for the shift.
        interpolate : bool
            If True, interpolation is used to provide sub-pixel
            accuracy.
        number_of_interpolation_points : int
            Number of interpolation points. Warning: making this number
            too big can saturate the memory
        interpolation_method : str or int
            Specifies the kind of interpolation as a string ('linear',
            'nearest', 'zero', 'slinear', 'quadratic, 'cubic') or as an
            integer specifying the order of the spline interpolator to
            use.
        crop : bool
            If True automatically crop the signal axis at both ends if
            needed.
        fill_value : float
            If crop is False fill the data outside of the original
            interval with the given value where needed.
        also_align : list of signals
            A list of Signal instances that has exactly the same
            dimensions
            as this one and that will be aligned using the shift map
            estimated using the this signal.
        mask : Signal of bool data type.
            It must have signal_dimension = 0 and navigation_shape equal to the
            current signal. Where mask is True the shift is not computed
            and set to nan.

        Returns
        -------
        An array with the result of the estimation. The shift will be

        Raises
        ------
        SignalDimensionError if the signal dimension is not 1.

        See also
        --------
        estimate_shift1D

        """
        self._check_signal_dimension_equals_one()
        shift_array = self.estimate_shift1D(
            start=start,
            end=end,
            reference_indices=reference_indices,
            max_shift=max_shift,
            interpolate=interpolate,
            number_of_interpolation_points=number_of_interpolation_points,
            mask=mask)
        for signal in also_align + [self]:
            signal.shift1D(shift_array=shift_array,
                           interpolation_method=interpolation_method,
                           crop=crop,
                           fill_value=fill_value)

    def integrate_in_range(self, signal_range='interactive'):
        """ Sums the spectrum over an energy range, giving the integrated
        area.

        The energy range can either be selected through a GUI or the command
        line.

        Parameters
        ----------
        signal_range : {a tuple of this form (l, r), "interactive"}
            l and r are the left and right limits of the range. They can be numbers or None,
            where None indicates the extremes of the interval. If l and r are floats the
            `signal_range` will be in axis units (for example eV). If l and r are integers
            the `signal_range` will be in index units.
            When `signal_range` is "interactive" (default) the range is selected using a GUI.

        Returns
        -------
        integrated_spectrum : Signal subclass

        See Also
        --------
        integrate_simpson

        Examples
        --------

        Using the GUI

        >>> s.integrate_in_range()

        Using the CLI

        >>> s_int = s.integrate_in_range(signal_range=(560,None))

        Selecting a range in the axis units, by specifying the
        signal range with floats.

        >>> s_int = s.integrate_in_range(signal_range=(560.,590.))

        Selecting a range using the index, by specifying the
        signal range with integers.

        >>> s_int = s.integrate_in_range(signal_range=(100,120))

        """

        if signal_range == 'interactive':
            self_copy = self.deepcopy()
            ia = IntegrateArea(self_copy, signal_range)
            ia.edit_traits()
            integrated_spectrum = self_copy
        else:
            integrated_spectrum = self._integrate_in_range_commandline(
                signal_range)
        return integrated_spectrum

    def _integrate_in_range_commandline(self, signal_range):
        e1 = signal_range[0]
        e2 = signal_range[1]
        integrated_spectrum = self[..., e1:e2].integrate1D(-1)
        return(integrated_spectrum)

    @only_interactive
    def calibrate(self):
        """Calibrate the spectral dimension using a gui.

        It displays a window where the new calibration can be set by:
        * Setting the offset, units and scale directly
        * Selection a range by dragging the mouse on the spectrum figure
         and
        setting the new values for the given range limits

        Notes
        -----
        For this method to work the output_dimension must be 1. Set the
        view
        accordingly

        Raises
        ------
        SignalDimensionError if the signal dimension is not 1.

        """
        self._check_signal_dimension_equals_one()
        calibration = SpectrumCalibration(self)
        calibration.edit_traits()

    def smooth_savitzky_golay(self,
                              polynomial_order=None,
                              window_length=None,
                              differential_order=0):
        """Apply a Savitzky-Golay filter to the data in place.

        If `polynomial_order` or `window_length` or `differential_order` are
        None the method is run in interactive mode.

        Parameters
        ----------
        window_length : int
            The length of the filter window (i.e. the number of coefficients).
            `window_length` must be a positive odd integer.
        polynomial_order : int
            The order of the polynomial used to fit the samples.
            `polyorder` must be less than `window_length`.
        differential_order: int, optional
            The order of the derivative to compute.  This must be a
            nonnegative integer.  The default is 0, which means to filter
            the data without differentiating.

        Notes
        -----
        More information about the filter in `scipy.signal.savgol_filter`.

        """
        if not savgol_imported:
            raise ImportError("scipy >= 0.14 needs to be installed to use"
                              "this feature.")
        self._check_signal_dimension_equals_one()
        if (polynomial_order is not None and
                window_length is not None):
            axis = self.axes_manager.signal_axes[0]
            self.data = savgol_filter(
                x=self.data,
                window_length=window_length,
                polyorder=polynomial_order,
                deriv=differential_order,
                delta=axis.scale,
                axis=axis.index_in_array)

        else:
            # Interactive mode
            smoother = SmoothingSavitzkyGolay(self)
            smoother.differential_order = differential_order
            if polynomial_order is not None:
                smoother.polynomial_order = polynomial_order
            if window_length is not None:
                smoother.window_length = window_length
            smoother.edit_traits()

    def smooth_lowess(self,
                      smoothing_parameter=None,
                      number_of_iterations=None,
                      show_progressbar=None):
        """Lowess data smoothing in place.

        If `smoothing_parameter` or `number_of_iterations` are None the method
        is run in interactive mode.

        Parameters
        ----------
        smoothing_parameter: float or None
            Between 0 and 1. The fraction of the data used
            when estimating each y-value.
        number_of_iterations: int or None
            The number of residual-based reweightings
            to perform.
        show_progressbar : None or bool
            If True, display a progress bar. If None the default is set in
            `preferences`.

        Raises
        ------
        SignalDimensionError if the signal dimension is not 1.
        ImportError if statsmodels is not installed.

        Notes
        -----
        This method uses the lowess algorithm from statsmodels. statsmodels
        is required for this method.

        """
        if not statsmodels_installed:
            raise ImportError("statsmodels is not installed. This package is "
                              "required for this feature.")
        self._check_signal_dimension_equals_one()
        if smoothing_parameter is None or number_of_iterations is None:
            smoother = SmoothingLowess(self)
            if smoothing_parameter is not None:
                smoother.smoothing_parameter = smoothing_parameter
            if number_of_iterations is not None:
                smoother.number_of_iterations = number_of_iterations
            smoother.edit_traits()
        else:
            self.map(lowess,
                     exog=self.axes_manager[-1].axis,
                     frac=smoothing_parameter,
                     it=number_of_iterations,
                     is_sorted=True,
                     return_sorted=False,
                     show_progressbar=show_progressbar)

    def smooth_tv(self, smoothing_parameter=None, show_progressbar=None):
        """Total variation data smoothing in place.

        Parameters
        ----------
        smoothing_parameter: float or None
           Denoising weight relative to L2 minimization. If None the method
           is run in interactive mode.
        show_progressbar : None or bool
            If True, display a progress bar. If None the default is set in
            `preferences`.

        Raises
        ------
        SignalDimensionError if the signal dimension is not 1.

        """
        self._check_signal_dimension_equals_one()
        if smoothing_parameter is None:
            smoother = SmoothingTV(self)
            smoother.edit_traits()
        else:
            self.map(_tv_denoise_1d, weight=smoothing_parameter,
                     show_progressbar=show_progressbar)

    def filter_butterworth(self,
                           cutoff_frequency_ratio=None,
                           type='low',
                           order=2):
        """Butterworth filter in place.

        Raises
        ------
        SignalDimensionError if the signal dimension is not 1.

        """
        self._check_signal_dimension_equals_one()
        smoother = ButterworthFilter(self)
        if cutoff_frequency_ratio is not None:
            smoother.cutoff_frequency_ratio = cutoff_frequency_ratio
            smoother.apply()
        else:
            smoother.edit_traits()

    def _remove_background_cli(self, signal_range, background_estimator):
        from hyperspy.model import Model
        model = Model(self)
        model.append(background_estimator)
        background_estimator.estimate_parameters(
            self,
            signal_range[0],
            signal_range[1],
            only_current=False)
        return self - model.as_signal()

    def remove_background(
            self,
            signal_range='interactive',
            background_type='PowerLaw',
            polynomial_order=2):
        """Remove the background, either in place using a gui or returned as a new
        spectrum using the command line.

        Parameters
        ----------
        signal_range : tuple, optional
            If this argument is not specified, the signal range has to be selected
            using a GUI. And the original spectrum will be replaced.
            If tuple is given, the a spectrum will be returned.
        background_type : string
            The type of component which should be used to fit the background.
            Possible components: PowerLaw, Gaussian, Offset, Polynomial
            If Polynomial is used, the polynomial order can be specified
        polynomial_order : int, default 2
            Specify the polynomial order if a Polynomial background is used.

        Examples
        --------
        >>>> s.remove_background() # Using gui, replaces spectrum s
        >>>> s2 = s.remove_background(signal_range=(400,450), background_type='PowerLaw') #Using cli, returns a spectrum

        Raises
        ------
        SignalDimensionError if the signal dimension is not 1.

        """
        self._check_signal_dimension_equals_one()
        if signal_range == 'interactive':
            br = BackgroundRemoval(self)
            br.edit_traits()
        else:
            if background_type == 'PowerLaw':
                background_estimator = components.PowerLaw()
            elif background_type == 'Gaussian':
                background_estimator = components.Gaussian()
            elif background_type == 'Offset':
                background_estimator = components.Offset()
            elif background_type == 'Polynomial':
                background_estimator = components.Polynomial(polynomial_order)
            else:
                raise ValueError(
                    "Background type: " +
                    background_type +
                    " not recognized")

            spectra = self._remove_background_cli(
                signal_range, background_estimator)
            return spectra

    @interactive_range_selector
    def crop_spectrum(self, left_value=None, right_value=None,):
        """Crop in place the spectral dimension.

        Parameters
        ----------
        left_value, righ_value: {int | float | None}
            If int the values are taken as indices. If float they are
            converted to indices using the spectral axis calibration.
            If left_value is None crops from the beginning of the axis.
            If right_value is None crops up to the end of the axis. If
            both are
            None the interactive cropping interface is activated
            enabling
            cropping the spectrum using a span selector in the signal
            plot.

        Raises
        ------
        SignalDimensionError if the signal dimension is not 1.

        """
        self._check_signal_dimension_equals_one()
        self.crop(
            axis=self.axes_manager.signal_axes[0].index_in_axes_manager,
            start=left_value, end=right_value)

    @auto_replot
    def gaussian_filter(self, FWHM):
        """Applies a Gaussian filter in the spectral dimension in place.

        Parameters
        ----------
        FWHM : float
            The Full Width at Half Maximum of the gaussian in the
            spectral axis units

        Raises
        ------
        ValueError if FWHM is equal or less than zero.

        SignalDimensionError if the signal dimension is not 1.

        """
        self._check_signal_dimension_equals_one()
        if FWHM <= 0:
            raise ValueError(
                "FWHM must be greater than zero")
        axis = self.axes_manager.signal_axes[0]
        FWHM *= 1 / axis.scale
        self.data = gaussian_filter1d(
            self.data,
            axis=axis.index_in_array,
            sigma=FWHM / 2.35482)

    @auto_replot
    def hanning_taper(self, side='both', channels=None, offset=0):
        """Apply a hanning taper to the data in place.

        Parameters
        ----------
        side : {'left', 'right', 'both'}
        channels : {None, int}
            The number of channels to taper. If None 5% of the total
            number of channels are tapered.
        offset : int

        Returns
        -------
        channels

        Raises
        ------
        SignalDimensionError if the signal dimension is not 1.

        """
        # TODO: generalize it
        self._check_signal_dimension_equals_one()
        if channels is None:
            channels = int(round(len(self()) * 0.02))
            if channels < 20:
                channels = 20
        dc = self.data
        if side == 'left' or side == 'both':
            dc[..., offset:channels + offset] *= (
                np.hanning(2 * channels)[:channels])
            dc[..., :offset] *= 0.
        if side == 'right' or side == 'both':
            if offset == 0:
                rl = None
            else:
                rl = -offset
            dc[..., -channels - offset:rl] *= (
                np.hanning(2 * channels)[-channels:])
            if offset != 0:
                dc[..., -offset:] *= 0.
        return channels

    def find_peaks1D_ohaver(self, xdim=None, slope_thresh=0, amp_thresh=None,
                            subchannel=True, medfilt_radius=5, maxpeakn=30000,
                            peakgroup=10):
        """Find peaks along a 1D line (peaks in spectrum/spectra).

        Function to locate the positive peaks in a noisy x-y data set.

        Detects peaks by looking for downward zero-crossings in the
        first
        derivative that exceed 'slope_thresh'.

        Returns an array containing position, height, and width of each
        peak.

        'slope_thresh' and 'amp_thresh', control sensitivity: higher
        values will
        neglect smaller features.


        peakgroup is the number of points around the top peak to search
        around

        Parameters
        ---------


        slope_thresh : float (optional)
                       1st derivative threshold to count the peak
                       default is set to 0.5
                       higher values will neglect smaller features.

        amp_thresh : float (optional)
                     intensity threshold above which
                     default is set to 10% of max(y)
                     higher values will neglect smaller features.

        medfilt_radius : int (optional)
                     median filter window to apply to smooth the data
                     (see scipy.signal.medfilt)
                     if 0, no filter will be applied.
                     default is set to 5

        peakgroup : int (optional)
                    number of points around the "top part" of the peak
                    default is set to 10

        maxpeakn : int (optional)
                   number of maximum detectable peaks
                   default is set to 5000

        subpix : bool (optional)
                 default is set to True

        Returns
        -------
        peaks : structured array of shape _navigation_shape_in_array in which
        each cell contains an array that contains as many structured arrays as
        peaks where found at that location and which fields: position, width,
        height contains position, height, and width of each peak.

        Raises
        ------
        SignalDimensionError if the signal dimension is not 1.

        """
        # TODO: add scipy.signal.find_peaks_cwt
        self._check_signal_dimension_equals_one()
        axis = self.axes_manager.signal_axes[0].axis
        arr_shape = (self.axes_manager._navigation_shape_in_array
                     if self.axes_manager.navigation_size > 0
                     else [1, ])
        peaks = np.zeros(arr_shape, dtype=object)
        for y, indices in zip(self._iterate_signal(),
                              self.axes_manager._array_indices_generator()):
            peaks[indices] = find_peaks_ohaver(
                y,
                axis,
                slope_thresh=slope_thresh,
                amp_thresh=amp_thresh,
                medfilt_radius=medfilt_radius,
                maxpeakn=maxpeakn,
                peakgroup=peakgroup,
                subchannel=subchannel)
        return peaks

    def estimate_peak_width(self,
                            factor=0.5,
                            window=None,
                            return_interval=False,
                            show_progressbar=None):
        """Estimate the width of the highest intensity of peak
        of the spectra at a given fraction of its maximum.

        It can be used with asymmetric peaks. For accurate results any
        background must be previously substracted.
        The estimation is performed by interpolation using cubic splines.

        Parameters
        ----------
        factor : 0 < float < 1
            The default, 0.5, estimates the FWHM.
        window : None, float
            The size of the window centred at the peak maximum
            used to perform the estimation.
            The window size must be chosen with care: if it is narrower
            than the width of the peak at some positions or if it is
            so wide that it includes other more intense peaks this
            method cannot compute the width and a NaN is stored instead.
        return_interval: bool
            If True, returns 2 extra signals with the positions of the
            desired height fraction at the left and right of the
            peak.
        show_progressbar : None or bool
            If True, display a progress bar. If None the default is set in
            `preferences`.

        Returns
        -------
        width or [width, left, right], depending on the value of
        `return_interval`.

        """
        if show_progressbar is None:
            show_progressbar = preferences.General.show_progressbar
        self._check_signal_dimension_equals_one()
        if not 0 < factor < 1:
            raise ValueError("factor must be between 0 and 1.")

        left, right = (self._get_navigation_signal(),
                       self._get_navigation_signal())
        # The signals must be of dtype float to contain np.nan
        left.change_dtype('float')
        right.change_dtype('float')
        axis = self.axes_manager.signal_axes[0]
        x = axis.axis
        maxval = self.axes_manager.navigation_size
        if maxval > 0:
            pbar = progressbar(maxval=maxval,
                               disabled=not show_progressbar)
        for i, spectrum in enumerate(self):
            if window is not None:
                vmax = axis.index2value(spectrum.data.argmax())
                spectrum = spectrum[vmax - window / 2.:vmax + window / 2.]
                x = spectrum.axes_manager[0].axis
            spline = scipy.interpolate.UnivariateSpline(
                x,
                spectrum.data - factor * spectrum.data.max(),
                s=0)
            roots = spline.roots()
            if len(roots) == 2:
                left[self.axes_manager.indices] = roots[0]
                right[self.axes_manager.indices] = roots[1]
            else:
                left[self.axes_manager.indices] = np.nan
                right[self.axes_manager.indices] = np.nan
            if maxval > 0:
                pbar.update(i)
        if maxval > 0:
            pbar.finish()
        width = right - left
        if factor == 0.5:
            width.metadata.General.title = (
                self.metadata.General.title + " FWHM")
            left.metadata.General.title = (
                self.metadata.General.title + " FWHM left position")

            right.metadata.General.title = (
                self.metadata.General.title + " FWHM right position")
        else:
            width.metadata.General.title = (
                self.metadata.General.title +
                " full-width at %.1f maximum" % factor)
            left.metadata.General.title = (
                self.metadata.General.title +
                " full-width at %.1f maximum left position" % factor)
            right.metadata.General.title = (
                self.metadata.General.title +
                " full-width at %.1f maximum right position" % factor)
        if return_interval is True:
            return [width, left, right]
        else:
            return width


class MVATools(object):
    # TODO: All of the plotting methods here should move to drawing

    def _plot_factors_or_pchars(self, factors, comp_ids=None,
                                calibrate=True, avg_char=False,
                                same_window=None, comp_label='PC',
                                img_data=None,
                                plot_shifts=True, plot_char=4,
                                cmap=plt.cm.gray, quiver_color='white',
                                vector_scale=1,
                                per_row=3, ax=None):
        """Plot components from PCA or ICA, or peak characteristics

        Parameters
        ----------

        comp_ids : None, int, or list of ints
            if None, returns maps of all components.
            if int, returns maps of components with ids from 0 to given
            int.
            if list of ints, returns maps of components with ids in
            given list.
        calibrate : bool
            if True, plots are calibrated according to the data in the
            axes
            manager.
        same_window : bool
            if True, plots each factor to the same window.  They are
            not scaled.
        comp_label : string, the label that is either the plot title
        (if plotting in
            separate windows) or the label in the legend (if plotting
            in the
            same window)
        cmap : a matplotlib colormap
            The colormap used for factor images or
            any peak characteristic scatter map
            overlay.

        Parameters only valid for peak characteristics (or pk char factors):
        --------------------------------------------------------------------

        img_data - 2D numpy array,
            The array to overlay peak characteristics onto.  If None,
            defaults to the average image of your stack.

        plot_shifts - bool, default is True
            If true, plots a quiver (arrow) plot showing the shifts for
            each
            peak present in the component being plotted.

        plot_char - None or int
            If int, the id of the characteristic to plot as the colored
            scatter plot.
            Possible components are:
               4: peak height
               5: peak orientation
               6: peak eccentricity

       quiver_color : any color recognized by matplotlib
           Determines the color of vectors drawn for
           plotting peak shifts.

       vector_scale : integer or None
           Scales the quiver plot arrows.  The vector
           is defined as one data unit along the X axis.
           If shifts are small, set vector_scale so
           that when they are multiplied by vector_scale,
           they are on the scale of the image plot.
           If None, uses matplotlib's autoscaling.

        """
        if same_window is None:
            same_window = preferences.MachineLearning.same_window
        if comp_ids is None:
            comp_ids = xrange(factors.shape[1])

        elif not hasattr(comp_ids, '__iter__'):
            comp_ids = xrange(comp_ids)

        n = len(comp_ids)
        if same_window:
            rows = int(np.ceil(n / float(per_row)))

        fig_list = []

        if n < per_row:
            per_row = n

        if same_window and self.axes_manager.signal_dimension == 2:
            f = plt.figure(figsize=(4 * per_row, 3 * rows))
        else:
            f = plt.figure()
        for i in xrange(len(comp_ids)):
            if self.axes_manager.signal_dimension == 1:
                if same_window:
                    ax = plt.gca()
                else:
                    if i > 0:
                        f = plt.figure()
                    ax = f.add_subplot(111)
                ax = sigdraw._plot_1D_component(factors=factors,
                                                idx=comp_ids[
                                                    i], axes_manager=self.axes_manager,
                                                ax=ax, calibrate=calibrate,
                                                comp_label=comp_label,
                                                same_window=same_window)
                if same_window:
                    plt.legend(ncol=factors.shape[1] // 2, loc='best')
            elif self.axes_manager.signal_dimension == 2:
                if same_window:
                    ax = f.add_subplot(rows, per_row, i + 1)
                else:
                    if i > 0:
                        f = plt.figure()
                    ax = f.add_subplot(111)

                sigdraw._plot_2D_component(factors=factors,
                                           idx=comp_ids[i],
                                           axes_manager=self.axes_manager,
                                           calibrate=calibrate, ax=ax,
                                           cmap=cmap, comp_label=comp_label)
            if not same_window:
                fig_list.append(f)
        try:
            plt.tight_layout()
        except:
            pass
        if not same_window:
            return fig_list
        else:
            return f

    def _plot_loadings(self, loadings, comp_ids=None, calibrate=True,
                       same_window=None, comp_label=None,
                       with_factors=False, factors=None,
                       cmap=plt.cm.gray, no_nans=False, per_row=3):
        if same_window is None:
            same_window = preferences.MachineLearning.same_window
        if comp_ids is None:
            comp_ids = xrange(loadings.shape[0])

        elif not hasattr(comp_ids, '__iter__'):
            comp_ids = xrange(comp_ids)

        n = len(comp_ids)
        if same_window:
            rows = int(np.ceil(n / float(per_row)))

        fig_list = []

        if n < per_row:
            per_row = n

        if same_window and self.axes_manager.signal_dimension == 2:
            f = plt.figure(figsize=(4 * per_row, 3 * rows))
        else:
            f = plt.figure()

        for i in xrange(n):
            if self.axes_manager.navigation_dimension == 1:
                if same_window:
                    ax = plt.gca()
                else:
                    if i > 0:
                        f = plt.figure()
                    ax = f.add_subplot(111)
            elif self.axes_manager.navigation_dimension == 2:
                if same_window:
                    ax = f.add_subplot(rows, per_row, i + 1)
                else:
                    if i > 0:
                        f = plt.figure()
                    ax = f.add_subplot(111)
            sigdraw._plot_loading(loadings, idx=comp_ids[i],
                                  axes_manager=self.axes_manager,
                                  no_nans=no_nans, calibrate=calibrate,
                                  cmap=cmap, comp_label=comp_label, ax=ax,
                                  same_window=same_window)
            if not same_window:
                fig_list.append(f)
        try:
            plt.tight_layout()
        except:
            pass
        if not same_window:
            if with_factors:
                return fig_list, self._plot_factors_or_pchars(factors,
                                                              comp_ids=comp_ids,
                                                              calibrate=calibrate,
                                                              same_window=same_window,
                                                              comp_label=comp_label,
                                                              per_row=per_row)
            else:
                return fig_list
        else:
            if self.axes_manager.navigation_dimension == 1:
                plt.legend(ncol=loadings.shape[0] // 2, loc='best')
                animate_legend()
            if with_factors:
                return f, self._plot_factors_or_pchars(factors,
                                                       comp_ids=comp_ids,
                                                       calibrate=calibrate,
                                                       same_window=same_window,
                                                       comp_label=comp_label,
                                                       per_row=per_row)
            else:
                return f

    def _export_factors(self,
                        factors,
                        folder=None,
                        comp_ids=None,
                        multiple_files=None,
                        save_figures=False,
                        save_figures_format='png',
                        factor_prefix=None,
                        factor_format=None,
                        comp_label=None,
                        cmap=plt.cm.gray,
                        plot_shifts=True,
                        plot_char=4,
                        img_data=None,
                        same_window=False,
                        calibrate=True,
                        quiver_color='white',
                        vector_scale=1,
                        no_nans=True, per_row=3):

        from hyperspy._signals.image import Image
        from hyperspy._signals.spectrum import Spectrum

        if multiple_files is None:
            multiple_files = preferences.MachineLearning.multiple_files

        if factor_format is None:
            factor_format = preferences.MachineLearning.\
                export_factors_default_file_format

        # Select the desired factors
        if comp_ids is None:
            comp_ids = xrange(factors.shape[1])
        elif not hasattr(comp_ids, '__iter__'):
            comp_ids = range(comp_ids)
        mask = np.zeros(factors.shape[1], dtype=np.bool)
        for idx in comp_ids:
            mask[idx] = 1
        factors = factors[:, mask]

        if save_figures is True:
            plt.ioff()
            fac_plots = self._plot_factors_or_pchars(factors,
                                                     comp_ids=comp_ids,
                                                     same_window=same_window,
                                                     comp_label=comp_label,
                                                     img_data=img_data,
                                                     plot_shifts=plot_shifts,
                                                     plot_char=plot_char,
                                                     cmap=cmap,
                                                     per_row=per_row,
                                                     quiver_color=quiver_color,
                                                     vector_scale=vector_scale)
            for idx in xrange(len(comp_ids)):
                filename = '%s_%02i.%s' % (factor_prefix, comp_ids[idx],
                                           save_figures_format)
                if folder is not None:
                    filename = os.path.join(folder, filename)
                ensure_directory(filename)
                fac_plots[idx].savefig(filename, save_figures_format,
                                       dpi=600)
            plt.ion()

        elif multiple_files is False:
            if self.axes_manager.signal_dimension == 2:
                # factor images
                axes_dicts = []
                axes = self.axes_manager.signal_axes[::-1]
                shape = (axes[1].size, axes[0].size)
                factor_data = np.rollaxis(
                    factors.reshape((shape[0], shape[1], -1)), 2)
                axes_dicts.append(axes[0].get_axis_dictionary())
                axes_dicts.append(axes[1].get_axis_dictionary())
                axes_dicts.append({'name': 'factor_index',
                                   'scale': 1.,
                                   'offset': 0.,
                                   'size': int(factors.shape[1]),
                                   'units': 'factor',
                                   'index_in_array': 0, })
                s = Image(factor_data,
                          axes=axes_dicts,
                          metadata={
                              'General': {'title': '%s from %s' % (
                                  factor_prefix,
                                  self.metadata.General.title),
                              }})
            elif self.axes_manager.signal_dimension == 1:
                axes = []
                axes.append(
                    self.axes_manager.signal_axes[0].get_axis_dictionary())
                axes[0]['index_in_array'] = 1

                axes.append({
                    'name': 'factor_index',
                    'scale': 1.,
                    'offset': 0.,
                    'size': int(factors.shape[1]),
                    'units': 'factor',
                    'index_in_array': 0,
                })
                s = Spectrum(factors.T,
                             axes=axes,
                             metadata={
                                 "General": {'title': '%s from %s' % (
                                     factor_prefix, self.metadata.General.title),
                                 }})
            filename = '%ss.%s' % (factor_prefix, factor_format)
            if folder is not None:
                filename = os.path.join(folder, filename)
            s.save(filename)
        else:  # Separate files
            if self.axes_manager.signal_dimension == 1:

                axis_dict = self.axes_manager.signal_axes[0].\
                    get_axis_dictionary()
                axis_dict['index_in_array'] = 0
                for dim, index in zip(comp_ids, range(len(comp_ids))):
                    s = Spectrum(factors[:, index],
                                 axes=[axis_dict, ],
                                 metadata={
                                     "General": {'title': '%s from %s' % (
                                         factor_prefix,
                                         self.metadata.General.title),
                                     }})
                    filename = '%s-%i.%s' % (factor_prefix,
                                             dim,
                                             factor_format)
                    if folder is not None:
                        filename = os.path.join(folder, filename)
                    s.save(filename)

            if self.axes_manager.signal_dimension == 2:
                axes = self.axes_manager.signal_axes
                axes_dicts = []
                axes_dicts.append(axes[0].get_axis_dictionary())
                axes_dicts.append(axes[1].get_axis_dictionary())
                axes_dicts[0]['index_in_array'] = 0
                axes_dicts[1]['index_in_array'] = 1

                factor_data = factors.reshape(
                    self.axes_manager._signal_shape_in_array + [-1, ])

                for dim, index in zip(comp_ids, range(len(comp_ids))):
                    im = Image(factor_data[..., index],
                               axes=axes_dicts,
                               metadata={
                                   "General": {'title': '%s from %s' % (
                                       factor_prefix,
                                       self.metadata.General.title),
                                   }})
                    filename = '%s-%i.%s' % (factor_prefix,
                                             dim,
                                             factor_format)
                    if folder is not None:
                        filename = os.path.join(folder, filename)
                    im.save(filename)

    def _export_loadings(self,
                         loadings,
                         folder=None,
                         comp_ids=None,
                         multiple_files=None,
                         loading_prefix=None,
                         loading_format=None,
                         save_figures_format='png',
                         comp_label=None,
                         cmap=plt.cm.gray,
                         save_figures=False,
                         same_window=False,
                         calibrate=True,
                         no_nans=True,
                         per_row=3):

        from hyperspy._signals.image import Image
        from hyperspy._signals.spectrum import Spectrum

        if multiple_files is None:
            multiple_files = preferences.MachineLearning.multiple_files

        if loading_format is None:
            loading_format = preferences.MachineLearning.\
                export_loadings_default_file_format

        if comp_ids is None:
            comp_ids = range(loadings.shape[0])
        elif not hasattr(comp_ids, '__iter__'):
            comp_ids = range(comp_ids)
        mask = np.zeros(loadings.shape[0], dtype=np.bool)
        for idx in comp_ids:
            mask[idx] = 1
        loadings = loadings[mask]

        if save_figures is True:
            plt.ioff()
            sc_plots = self._plot_loadings(loadings, comp_ids=comp_ids,
                                           calibrate=calibrate,
                                           same_window=same_window,
                                           comp_label=comp_label,
                                           cmap=cmap, no_nans=no_nans,
                                           per_row=per_row)
            for idx in xrange(len(comp_ids)):
                filename = '%s_%02i.%s' % (loading_prefix, comp_ids[idx],
                                           save_figures_format)
                if folder is not None:
                    filename = os.path.join(folder, filename)
                ensure_directory(filename)
                sc_plots[idx].savefig(filename, dpi=600)
            plt.ion()
        elif multiple_files is False:
            if self.axes_manager.navigation_dimension == 2:
                axes_dicts = []
                axes = self.axes_manager.navigation_axes[::-1]
                shape = (axes[1].size, axes[0].size)
                loading_data = loadings.reshape((-1, shape[0], shape[1]))
                axes_dicts.append(axes[0].get_axis_dictionary())
                axes_dicts[0]['index_in_array'] = 1
                axes_dicts.append(axes[1].get_axis_dictionary())
                axes_dicts[1]['index_in_array'] = 2
                axes_dicts.append({'name': 'loading_index',
                                   'scale': 1.,
                                   'offset': 0.,
                                   'size': int(loadings.shape[0]),
                                   'units': 'factor',
                                   'index_in_array': 0, })
                s = Image(loading_data,
                          axes=axes_dicts,
                          metadata={
                              "General": {'title': '%s from %s' % (
                                  loading_prefix,
                                  self.metadata.General.title),
                              }})
            elif self.axes_manager.navigation_dimension == 1:
                cal_axis = self.axes_manager.navigation_axes[0].\
                    get_axis_dictionary()
                cal_axis['index_in_array'] = 1
                axes = []
                axes.append({'name': 'loading_index',
                             'scale': 1.,
                             'offset': 0.,
                             'size': int(loadings.shape[0]),
                             'units': 'comp_id',
                             'index_in_array': 0, })
                axes.append(cal_axis)
                s = Image(loadings,
                          axes=axes,
                          metadata={
                              "General": {'title': '%s from %s' % (
                                  loading_prefix,
                                  self.metadata.General.title),
                              }})
            filename = '%ss.%s' % (loading_prefix, loading_format)
            if folder is not None:
                filename = os.path.join(folder, filename)
            s.save(filename)
        else:  # Separate files
            if self.axes_manager.navigation_dimension == 1:
                axis_dict = self.axes_manager.navigation_axes[0].\
                    get_axis_dictionary()
                axis_dict['index_in_array'] = 0
                for dim, index in zip(comp_ids, range(len(comp_ids))):
                    s = Spectrum(loadings[index],
                                 axes=[axis_dict, ])
                    filename = '%s-%i.%s' % (loading_prefix,
                                             dim,
                                             loading_format)
                    if folder is not None:
                        filename = os.path.join(folder, filename)
                    s.save(filename)
            elif self.axes_manager.navigation_dimension == 2:
                axes_dicts = []
                axes = self.axes_manager.navigation_axes[::-1]
                shape = (axes[0].size, axes[1].size)
                loading_data = loadings.reshape((-1, shape[0], shape[1]))
                axes_dicts.append(axes[0].get_axis_dictionary())
                axes_dicts[0]['index_in_array'] = 0
                axes_dicts.append(axes[1].get_axis_dictionary())
                axes_dicts[1]['index_in_array'] = 1
                for dim, index in zip(comp_ids, range(len(comp_ids))):
                    s = Image(loading_data[index, ...],
                              axes=axes_dicts,
                              metadata={
                                  "General": {'title': '%s from %s' % (
                                      loading_prefix,
                                      self.metadata.General.title),
                                  }})
                    filename = '%s-%i.%s' % (loading_prefix,
                                             dim,
                                             loading_format)
                    if folder is not None:
                        filename = os.path.join(folder, filename)
                    s.save(filename)

    def plot_decomposition_factors(self,
                                   comp_ids=None,
                                   calibrate=True,
                                   same_window=None,
                                   comp_label='Decomposition factor',
                                   per_row=3):
        """Plot factors from a decomposition.

        Parameters
        ----------

        comp_ids : None, int, or list of ints
            if None, returns maps of all components.
            if int, returns maps of components with ids from 0 to given
            int.
            if list of ints, returns maps of components with ids in
            given list.

        calibrate : bool
            if True, calibrates plots where calibration is available
            from
            the axes_manager.  If False, plots are in pixels/channels.

        same_window : bool
            if True, plots each factor to the same window.  They are
            not scaled.

        comp_label : string, the label that is either the plot title
        (if plotting in
            separate windows) or the label in the legend (if plotting
            in the
            same window)

        cmap : The colormap used for the factor image, or for peak
            characteristics, the colormap used for the scatter plot of
            some peak characteristic.

        per_row : int, the number of plots in each row, when the
        same_window
            parameter is True.

        See Also
        --------
        plot_decomposition_loadings, plot_decomposition_results.

        """
        if self.axes_manager.signal_dimension > 2:
            raise NotImplementedError("This method cannot plot factors of "
                                      "signals of dimension higher than 2."
                                      "You can use "
                                      "`plot_decomposition_results` instead.")
        if same_window is None:
            same_window = preferences.MachineLearning.same_window
        factors = self.learning_results.factors
        if comp_ids is None:
            comp_ids = self.learning_results.output_dimension

        return self._plot_factors_or_pchars(factors,
                                            comp_ids=comp_ids,
                                            calibrate=calibrate,
                                            same_window=same_window,
                                            comp_label=comp_label,
                                            per_row=per_row)

    def plot_bss_factors(self, comp_ids=None, calibrate=True,
                         same_window=None, comp_label='BSS factor',
                         per_row=3):
        """Plot factors from blind source separation results.

        Parameters
        ----------

        comp_ids : None, int, or list of ints
            if None, returns maps of all components.
            if int, returns maps of components with ids from 0 to
            given int.
            if list of ints, returns maps of components with ids in
            given list.

        calibrate : bool
            if True, calibrates plots where calibration is available
            from
            the axes_manager.  If False, plots are in pixels/channels.

        same_window : bool
            if True, plots each factor to the same window.  They are
            not scaled.

        comp_label : string, the label that is either the plot title
        (if plotting in
            separate windows) or the label in the legend (if plotting
            in the
            same window)

        cmap : The colormap used for the factor image, or for peak
            characteristics, the colormap used for the scatter plot of
            some peak characteristic.

        per_row : int, the number of plots in each row, when the
        same_window
            parameter is True.

        See Also
        --------
        plot_bss_loadings, plot_bss_results.

        """
        if self.axes_manager.signal_dimension > 2:
            raise NotImplementedError("This method cannot plot factors of "
                                      "signals of dimension higher than 2."
                                      "You can use "
                                      "`plot_decomposition_results` instead.")

        if same_window is None:
            same_window = preferences.MachineLearning.same_window
        factors = self.learning_results.bss_factors
        return self._plot_factors_or_pchars(factors,
                                            comp_ids=comp_ids,
                                            calibrate=calibrate,
                                            same_window=same_window,
                                            comp_label=comp_label,
                                            per_row=per_row)

    def plot_decomposition_loadings(self,
                                    comp_ids=None,
                                    calibrate=True,
                                    same_window=None,
                                    comp_label='Decomposition loading',
                                    with_factors=False,
                                    cmap=plt.cm.gray,
                                    no_nans=False,
                                    per_row=3):
        """Plot loadings from PCA.

        Parameters
        ----------

        comp_ids : None, int, or list of ints
            if None, returns maps of all components.
            if int, returns maps of components with ids from 0 to
            given int.
            if list of ints, returns maps of components with ids in
            given list.

        calibrate : bool
            if True, calibrates plots where calibration is available
            from
            the axes_manager.  If False, plots are in pixels/channels.

        same_window : bool
            if True, plots each factor to the same window.  They are
            not scaled.

        comp_label : string,
            The label that is either the plot title (if plotting in
            separate windows) or the label in the legend (if plotting
            in the same window). In this case, each loading line can be
            toggled on and off by clicking on the legended line.

        with_factors : bool
            If True, also returns figure(s) with the factors for the
            given comp_ids.

        cmap : matplotlib colormap
            The colormap used for the factor image, or for peak
            characteristics, the colormap used for the scatter plot of
            some peak characteristic.

        no_nans : bool
            If True, removes NaN's from the loading plots.

        per_row : int
            the number of plots in each row, when the same_window
            parameter is True.

        See Also
        --------
        plot_decomposition_factors, plot_decomposition_results.

        """
        if self.axes_manager.navigation_dimension > 2:
            raise NotImplementedError("This method cannot plot loadings of "
                                      "dimension higher than 2."
                                      "You can use "
                                      "`plot_decomposition_results` instead.")
        if same_window is None:
            same_window = preferences.MachineLearning.same_window
        loadings = self.learning_results.loadings.T
        if with_factors:
            factors = self.learning_results.factors
        else:
            factors = None

        if comp_ids is None:
            comp_ids = self.learning_results.output_dimension
        return self._plot_loadings(
            loadings,
            comp_ids=comp_ids,
            with_factors=with_factors,
            factors=factors,
            same_window=same_window,
            comp_label=comp_label,
            cmap=cmap,
            no_nans=no_nans,
            per_row=per_row)

    def plot_bss_loadings(self, comp_ids=None, calibrate=True,
                          same_window=None, comp_label='BSS loading',
                          with_factors=False, cmap=plt.cm.gray,
                          no_nans=False, per_row=3):
        """Plot loadings from ICA

        Parameters
        ----------

        comp_ids : None, int, or list of ints
            if None, returns maps of all components.
            if int, returns maps of components with ids from 0 to
            given int.
            if list of ints, returns maps of components with ids in
            given list.

        calibrate : bool
            if True, calibrates plots where calibration is available
            from
            the axes_manager.  If False, plots are in pixels/channels.

        same_window : bool
            if True, plots each factor to the same window.  They are
            not scaled.

        comp_label : string,
            The label that is either the plot title (if plotting in
            separate windows) or the label in the legend (if plotting
            in the same window). In this case, each loading line can be
            toggled on and off by clicking on the legended line.

        with_factors : bool
            If True, also returns figure(s) with the factors for the
            given comp_ids.

        cmap : matplotlib colormap
            The colormap used for the factor image, or for peak
            characteristics, the colormap used for the scatter plot of
            some peak characteristic.

        no_nans : bool
            If True, removes NaN's from the loading plots.

        per_row : int
            the number of plots in each row, when the same_window
            parameter is True.

        See Also
        --------
        plot_bss_factors, plot_bss_results.

        """
        if self.axes_manager.navigation_dimension > 2:
            raise NotImplementedError("This method cannot plot loadings of "
                                      "dimension higher than 2."
                                      "You can use "
                                      "`plot_bss_results` instead.")
        if same_window is None:
            same_window = preferences.MachineLearning.same_window
        loadings = self.learning_results.bss_loadings.T
        if with_factors:
            factors = self.learning_results.bss_factors
        else:
            factors = None
        return self._plot_loadings(
            loadings,
            comp_ids=comp_ids,
            with_factors=with_factors,
            factors=factors,
            same_window=same_window,
            comp_label=comp_label,
            cmap=cmap,
            no_nans=no_nans,
            per_row=per_row)

    def export_decomposition_results(self, comp_ids=None,
                                     folder=None,
                                     calibrate=True,
                                     factor_prefix='factor',
                                     factor_format=None,
                                     loading_prefix='loading',
                                     loading_format=None,
                                     comp_label=None,
                                     cmap=plt.cm.gray,
                                     same_window=False,
                                     multiple_files=None,
                                     no_nans=True,
                                     per_row=3,
                                     save_figures=False,
                                     save_figures_format='png'):
        """Export results from a decomposition to any of the supported
        formats.

        Parameters
        ----------
        comp_ids : None, int, or list of ints
            if None, returns all components/loadings.
            if int, returns components/loadings with ids from 0 to
            given int.
            if list of ints, returns components/loadings with ids in
            given list.
        folder : str or None
            The path to the folder where the file will be saved.
            If `None` the
            current folder is used by default.
        factor_prefix : string
            The prefix that any exported filenames for
            factors/components
            begin with
        factor_format : string
            The extension of the format that you wish to save to.
        loading_prefix : string
            The prefix that any exported filenames for
            factors/components
            begin with
        loading_format : string
            The extension of the format that you wish to save to.
            Determines
            the kind of output.
                - For image formats (tif, png, jpg, etc.), plots are
                created
                  using the plotting flags as below, and saved at
                  600 dpi.
                  One plot per loading is saved.
                - For multidimensional formats (rpl, hdf5), arrays are
                saved
                  in single files.  All loadings are contained in the
                  one
                  file.
                - For spectral formats (msa), each loading is saved to a
                  separate file.
        multiple_files : Bool
            If True, on exporting a file per factor and per loading will
             be
            created. Otherwise only two files will be created, one for
            the
            factors and another for the loadings. The default value can
            be
            chosen in the preferences.
        save_figures : Bool
            If True the same figures that are obtained when using the
            plot
            methods will be saved with 600 dpi resolution

        Plotting options (for save_figures = True ONLY)
        ----------------------------------------------

        calibrate : bool
            if True, calibrates plots where calibration is available
            from
            the axes_manager.  If False, plots are in pixels/channels.
        same_window : bool
            if True, plots each factor to the same window.
        comp_label : string, the label that is either the plot title
            (if plotting in separate windows) or the label in the legend
            (if plotting in the same window)
        cmap : The colormap used for the factor image, or for peak
            characteristics, the colormap used for the scatter plot of
            some peak characteristic.
        per_row : int, the number of plots in each row, when the
        same_window
            parameter is True.
        save_figures_format : str
            The image format extension.

        See Also
        --------
        get_decomposition_factors,
        get_decomposition_loadings.

        """

        factors = self.learning_results.factors
        loadings = self.learning_results.loadings.T
        self._export_factors(
            factors,
            folder=folder,
            comp_ids=comp_ids,
            calibrate=calibrate,
            multiple_files=multiple_files,
            factor_prefix=factor_prefix,
            factor_format=factor_format,
            comp_label=comp_label,
            save_figures=save_figures,
            cmap=cmap,
            no_nans=no_nans,
            same_window=same_window,
            per_row=per_row,
            save_figures_format=save_figures_format)
        self._export_loadings(
            loadings,
            comp_ids=comp_ids, folder=folder,
            calibrate=calibrate,
            multiple_files=multiple_files,
            loading_prefix=loading_prefix,
            loading_format=loading_format,
            comp_label=comp_label,
            cmap=cmap,
            save_figures=save_figures,
            same_window=same_window,
            no_nans=no_nans,
            per_row=per_row)

    def export_bss_results(self,
                           comp_ids=None,
                           folder=None,
                           calibrate=True,
                           multiple_files=None,
                           save_figures=False,
                           factor_prefix='bss_factor',
                           factor_format=None,
                           loading_prefix='bss_loading',
                           loading_format=None,
                           comp_label=None, cmap=plt.cm.gray,
                           same_window=False,
                           no_nans=True,
                           per_row=3,
                           save_figures_format='png'):
        """Export results from ICA to any of the supported formats.

        Parameters
        ----------
        comp_ids : None, int, or list of ints
            if None, returns all components/loadings.
            if int, returns components/loadings with ids from 0 to given
             int.
            if list of ints, returns components/loadings with ids in
            iven list.
        folder : str or None
            The path to the folder where the file will be saved. If
            `None` the
            current folder is used by default.
        factor_prefix : string
            The prefix that any exported filenames for
            factors/components
            begin with
        factor_format : string
            The extension of the format that you wish to save to.
            Determines
            the kind of output.
                - For image formats (tif, png, jpg, etc.), plots are
                created
                  using the plotting flags as below, and saved at
                  600 dpi.
                  One plot per factor is saved.
                - For multidimensional formats (rpl, hdf5), arrays are
                saved
                  in single files.  All factors are contained in the one
                  file.
                - For spectral formats (msa), each factor is saved to a
                  separate file.

        loading_prefix : string
            The prefix that any exported filenames for
            factors/components
            begin with
        loading_format : string
            The extension of the format that you wish to save to.
        multiple_files : Bool
            If True, on exporting a file per factor and per loading
            will be
            created. Otherwise only two files will be created, one
            for the
            factors and another for the loadings. The default value
            can be
            chosen in the preferences.
        save_figures : Bool
            If True the same figures that are obtained when using the
            plot
            methods will be saved with 600 dpi resolution

        Plotting options (for save_figures = True ONLY)
        ----------------------------------------------
        calibrate : bool
            if True, calibrates plots where calibration is available
            from
            the axes_manager.  If False, plots are in pixels/channels.
        same_window : bool
            if True, plots each factor to the same window.
        comp_label : string
            the label that is either the plot title (if plotting in
            separate windows) or the label in the legend (if plotting
            in the
            same window)
        cmap : The colormap used for the factor image, or for peak
            characteristics, the colormap used for the scatter plot of
            some peak characteristic.
        per_row : int, the number of plots in each row, when the
        same_window
            parameter is True.
        save_figures_format : str
            The image format extension.

        See Also
        --------
        get_bss_factors,
        get_bss_loadings.

        """

        factors = self.learning_results.bss_factors
        loadings = self.learning_results.bss_loadings.T
        self._export_factors(factors,
                             folder=folder,
                             comp_ids=comp_ids,
                             calibrate=calibrate,
                             multiple_files=multiple_files,
                             factor_prefix=factor_prefix,
                             factor_format=factor_format,
                             comp_label=comp_label,
                             save_figures=save_figures,
                             cmap=cmap,
                             no_nans=no_nans,
                             same_window=same_window,
                             per_row=per_row,
                             save_figures_format=save_figures_format)

        self._export_loadings(loadings,
                              comp_ids=comp_ids,
                              folder=folder,
                              calibrate=calibrate,
                              multiple_files=multiple_files,
                              loading_prefix=loading_prefix,
                              loading_format=loading_format,
                              comp_label=comp_label,
                              cmap=cmap,
                              save_figures=save_figures,
                              same_window=same_window,
                              no_nans=no_nans,
                              per_row=per_row,
                              save_figures_format=save_figures_format)

    def _get_loadings(self, loadings):
        from hyperspy.hspy import signals
        data = loadings.T.reshape(
            (-1,) + self.axes_manager.navigation_shape[::-1])
        signal = signals.Signal(data,
                                axes=([{"size": data.shape[0],
                                        "navigate": True}] +
                                      self.axes_manager._get_navigation_axes_dicts()))
        signal.set_signal_origin(self.metadata.Signal.signal_origin)
        for axis in signal.axes_manager._axes[1:]:
            axis.navigate = False
        return signal

    def _get_factors(self, factors):
        signal = self.__class__(factors.T.reshape((-1,) +
                                                  self.axes_manager.signal_shape[::-1]),
                                axes=[{"size": factors.shape[-1],
                                       "navigate": True}] +
                                self.axes_manager._get_signal_axes_dicts())
        signal.set_signal_origin(self.metadata.Signal.signal_origin)
        signal.set_signal_type(self.metadata.Signal.signal_type)
        for axis in signal.axes_manager._axes[1:]:
            axis.navigate = False
        return signal

    def get_decomposition_loadings(self):
        """Return the decomposition loadings as a Signal.

        See Also
        -------
        get_decomposition_factors, export_decomposition_results.

        """
        signal = self._get_loadings(self.learning_results.loadings)
        signal.axes_manager._axes[0].name = "Decomposition component index"
        signal.metadata.General.title = "Decomposition loadings of " + \
            self.metadata.General.title
        return signal

    def get_decomposition_factors(self):
        """Return the decomposition factors as a Signal.

        See Also
        -------
        get_decomposition_loadings, export_decomposition_results.

        """
        signal = self._get_factors(self.learning_results.factors)
        signal.axes_manager._axes[0].name = "Decomposition component index"
        signal.metadata.General.title = ("Decomposition factors of " +
                                         self.metadata.General.title)
        return signal

    def get_bss_loadings(self):
        """Return the blind source separtion loadings as a Signal.

        See Also
        -------
        get_bss_factors, export_bss_results.

        """
        signal = self._get_loadings(
            self.learning_results.bss_loadings)
        signal.axes_manager[0].name = "BSS component index"
        signal.metadata.General.title = ("BSS loadings of " +
                                         self.metadata.General.title)
        return signal

    def get_bss_factors(self):
        """Return the blind source separtion factors as a Signal.

        See Also
        -------
        get_bss_loadings, export_bss_results.

        """
        signal = self._get_factors(self.learning_results.bss_factors)
        signal.axes_manager[0].name = "BSS component index"
        signal.metadata.General.title = ("BSS factors of " +
                                         self.metadata.General.title)
        return signal

    def plot_bss_results(self,
                         factors_navigator="auto",
                         loadings_navigator="auto",
                         factors_dim=2,
                         loadings_dim=2,):
        """Plot the blind source separation factors and loadings.

        Unlike `plot_bss_factors` and `plot_bss_loadings`, this method displays
        one component at a time. Therefore it provides a more compact
        visualization than then other two methods.  The loadings and factors
        are displayed in different windows and each has its own
        navigator/sliders to navigate them if they are multidimensional. The
        component index axis is syncronize between the two.

        Parameters
        ----------
        factor_navigator, loadings_navigator : {"auto", None, "spectrum",
        Signal}
            See `plot` documentation for details.
        factors_dim, loadings_dim: int
            Currently HyperSpy cannot plot signals of dimension higher than
            two. Therefore, to visualize the BSS results when the
            factors or the loadings have signal dimension greater than 2
            we can view the data as spectra(images) by setting this parameter
            to 1(2). (Default 2)

        See Also
        --------
        plot_bss_factors, plot_bss_loadings, plot_decomposition_results.

        """
        factors = self.get_bss_factors()
        loadings = self.get_bss_loadings()
        factors.axes_manager._axes[0] = loadings.axes_manager._axes[0]
        if loadings.axes_manager.signal_dimension > 2:
            loadings.axes_manager.set_signal_dimension(loadings_dim)
        if factors.axes_manager.signal_dimension > 2:
            factors.axes_manager.set_signal_dimension(factors_dim)
        loadings.plot(navigator=loadings_navigator)
        factors.plot(navigator=factors_navigator)

    def plot_decomposition_results(self,
                                   factors_navigator="auto",
                                   loadings_navigator="auto",
                                   factors_dim=2,
                                   loadings_dim=2):
        """Plot the decompostion factors and loadings.

        Unlike `plot_factors` and `plot_loadings`, this method displays
        one component at a time. Therefore it provides a more compact
        visualization than then other two methods.  The loadings and factors
        are displayed in different windows and each has its own
        navigator/sliders to navigate them if they are multidimensional. The
        component index axis is syncronize between the two.

        Parameters
        ----------
        factor_navigator, loadings_navigator : {"auto", None, "spectrum",
        Signal}
            See `plot` documentation for details.
        factors_dim, loadings_dim : int
            Currently HyperSpy cannot plot signals of dimension higher than
            two. Therefore, to visualize the BSS results when the
            factors or the loadings have signal dimension greater than 2
            we can view the data as spectra(images) by setting this parameter
            to 1(2). (Default 2)

        See Also
        --------
        plot_factors, plot_loadings, plot_bss_results.

        """
        factors = self.get_decomposition_factors()
        loadings = self.get_decomposition_loadings()
        factors.axes_manager._axes[0] = loadings.axes_manager._axes[0]
        if loadings.axes_manager.signal_dimension > 2:
            loadings.axes_manager.set_signal_dimension(loadings_dim)
        if factors.axes_manager.signal_dimension > 2:
            factors.axes_manager.set_signal_dimension(factors_dim)
        loadings.plot(navigator=loadings_navigator)
        factors.plot(navigator=factors_navigator)


class Signal(MVA,
             MVATools,
             Signal1DTools,
             Signal2DTools,):

    _record_by = ""
    _signal_type = ""
    _signal_origin = ""

    def __init__(self, data, **kwds):
        """Create a Signal from a numpy array.

        Parameters
        ----------
        data : numpy array
           The signal data. It can be an array of any dimensions.
        axes : dictionary (optional)
            Dictionary to define the axes (see the
            documentation of the AxesManager class for more details).
        attributes : dictionary (optional)
            A dictionary whose items are stored as attributes.
        metadata : dictionary (optional)
            A dictionary containing a set of parameters
            that will to stores in the `metadata` attribute.
            Some parameters might be mandatory in some cases.
        original_metadata : dictionary (optional)
            A dictionary containing a set of parameters
            that will to stores in the `original_metadata` attribute. It
            typically contains all the parameters that has been
            imported from the original data file.

        """

        self._create_metadata()
        self.learning_results = LearningResults()
        kwds['data'] = data
        self._load_dictionary(kwds)
        self._plot = None
        self.auto_replot = True
        self.inav = SpecialSlicers(self, True)
        self.isig = SpecialSlicers(self, False)
        self.events = Events()
        self.events.data_changed = Event()
        self.events.axes_changed = Event()

    @property
    def mapped_parameters(self):
        # Deprecated added for HSpy 0.7
        warnings.warn('This attribute has been renamed to `metadata` '
                      'and will be removed in the next HyperSpy version. '
                      'Please use `metadata` instead',
                      DeprecationWarning)
        if hasattr(self, "metadata"):
            return self.metadata
        else:
            return None

    @property
    def original_parameters(self):
        # Deprecated added for HSpy 0.7
        warnings.warn('This attribute has been renamed to `original_metadata` '
                      'and will be removed in the next HyperSpy version. '
                      'Please use `original_metadata` instead',
                      DeprecationWarning)
        if hasattr(self, "original_metadata"):
            return self.original_metadata
        else:
            return None

    @property
    def navigation_indexer(self):
        warnings.warn(
            "`navigation_indexer` has been renamed to `inav` and"
            " it will be removed in the next version. ",
            DeprecationWarning)
        return self.inav

    @property
    def signal_indexer(self):
        warnings.warn(
            "`navigation_indexer` has been renamed to `isig` and"
            " it will be removed in the next version. ",
            DeprecationWarning)
        return self.isig

    def _create_metadata(self):
        self.metadata = DictionaryTreeBrowser()
        mp = self.metadata
        mp.add_node("_HyperSpy")
        mp.add_node("General")
        mp.add_node("Signal")
        mp._HyperSpy.add_node("Folding")
        folding = mp._HyperSpy.Folding
        folding.unfolded = False
        folding.original_shape = None
        folding.original_axes_manager = None
        mp.Signal.binned = False
        self.original_metadata = DictionaryTreeBrowser()
        self.tmp_parameters = DictionaryTreeBrowser()

    def __repr__(self):
        if self.metadata._HyperSpy.Folding.unfolded:
            unfolded = "unfolded "
        else:
            unfolded = ""
        string = '<'
        string += self.__class__.__name__
        string += ", title: %s" % self.metadata.General.title
        string += ", %sdimensions: %s" % (
            unfolded,
            self.axes_manager._get_dimension_str())

        string += '>'

        return string.encode('utf8')

    def __getitem__(self, slices, isNavigation=None, out=None):
        try:
            len(slices)
        except TypeError:
            slices = (slices,)
        _orig_slices = slices

        has_nav = True if isNavigation is None else isNavigation
        has_signal = True if isNavigation is None else not isNavigation

        # Create a deepcopy of self that contains a view of self.data
        if out is None:
            _signal = self._deepcopy_with_new_data(self.data)
        else:
            out.data = self.data
            for out_axis, self_axis in zip(out.axes_manager._axes,
                                           self.axes_manager._axes):
                out_axis.update_from(self_axis,
                                     fields=('offset', 'scale', 'size'))
            _signal = out

        nav_idx = [el.index_in_array for el in
                   _signal.axes_manager.navigation_axes]
        signal_idx = [el.index_in_array for el in
                      _signal.axes_manager.signal_axes]

        if not has_signal:
            idx = nav_idx
        elif not has_nav:
            idx = signal_idx
        else:
            idx = nav_idx + signal_idx

        # Add support for Ellipsis
        if Ellipsis in _orig_slices:
            _orig_slices = list(_orig_slices)
            # Expand the first Ellipsis
            ellipsis_index = _orig_slices.index(Ellipsis)
            _orig_slices.remove(Ellipsis)
            _orig_slices = (_orig_slices[:ellipsis_index] +
                            [slice(None), ] * max(0, len(idx) - len(_orig_slices)) +
                            _orig_slices[ellipsis_index:])
            # Replace all the following Ellipses by :
            while Ellipsis in _orig_slices:
                _orig_slices[_orig_slices.index(Ellipsis)] = slice(None)
            _orig_slices = tuple(_orig_slices)

        if len(_orig_slices) > len(idx):
            raise IndexError("too many indices")

        slices = np.array([slice(None,)] *
                          len(_signal.axes_manager._axes))

        slices[idx] = _orig_slices + (slice(None),) * max(
            0, len(idx) - len(_orig_slices))

        array_slices = []
        for slice_, axis in zip(slices, _signal.axes_manager._axes):
            if (isinstance(slice_, slice) or
                    len(_signal.axes_manager._axes) < 2):
                array_slices.append(axis._slice_me(slice_))
            else:
                if isinstance(slice_, float):
                    slice_ = axis.value2index(slice_)
                array_slices.append(slice_)
                _signal._remove_axis(axis.index_in_axes_manager)

        _signal.data = _signal.data[array_slices]
        if self.metadata.has_item('Signal.Noise_properties.variance'):
            if isinstance(
                    self.metadata.Signal.Noise_properties.variance, Signal):
                _signal.metadata.Signal.Noise_properties.variance = self.metadata.Signal.Noise_properties.variance.__getitem__(
                    _orig_slices,
                    isNavigation)
        _signal.get_dimensions_from_data()

        if out is None:
            return _signal
        else:
            out.events.axes_changed.trigger()
            out.events.data_changed.trigger()

    def __setitem__(self, i, j):
        """x.__setitem__(i, y) <==> x[i]=y

        """
        if isinstance(j, Signal):
            j = j.data
        self.__getitem__(i).data[:] = j

    def _binary_operator_ruler(self, other, op_name):
        exception_message = (
            "Invalid dimensions for this operation")
        if isinstance(other, Signal):
            if other.data.shape != self.data.shape:
                # Are they aligned?
                are_aligned = array_tools.are_aligned(self.data.shape,
                                                      other.data.shape)
                if are_aligned is True:
                    sdata, odata = array_tools.homogenize_ndim(self.data,
                                                               other.data)
                else:
                    # Let's align them if possible
                    sig_and_nav = [s for s in [self, other] if
                                   s.axes_manager.signal_size > 1 and
                                   s.axes_manager.navigation_size > 1]

                    sig = [s for s in [self, other] if
                           s.axes_manager.signal_size > 1 and
                           s.axes_manager.navigation_size == 0]

                    if sig_and_nav and sig:
                        self = sig_and_nav[0]
                        other = sig[0]
                        if (self.axes_manager.signal_shape ==
                                other.axes_manager.signal_shape):
                            sdata = self.data
                            other_new_shape = [
                                axis.size if axis.navigate is False
                                else 1
                                for axis in self.axes_manager._axes]
                            odata = other.data.reshape(
                                other_new_shape)
                        elif (self.axes_manager.navigation_shape ==
                                other.axes_manager.signal_shape):
                            sdata = self.data
                            other_new_shape = [
                                axis.size if axis.navigate is True
                                else 1
                                for axis in self.axes_manager._axes]
                            odata = other.data.reshape(
                                other_new_shape)
                        else:
                            raise ValueError(exception_message)
                    elif len(sig) == 2:
                        sdata = self.data.reshape(
                            (1,) * other.axes_manager.signal_dimension
                            + self.data.shape)
                        odata = other.data.reshape(
                            other.data.shape +
                            (1,) * self.axes_manager.signal_dimension)
                    else:
                        raise ValueError(exception_message)

                # The data are now aligned but the shapes are not the
                # same and therefore we have to calculate the resulting
                # axes
                ref_axes = self if (
                    len(self.axes_manager._axes) >
                    len(other.axes_manager._axes)) else other

                new_axes = []
                for i, (ssize, osize) in enumerate(
                        zip(sdata.shape, odata.shape)):
                    if ssize > osize:
                        if are_aligned or len(sig) != 2:
                            new_axes.append(
                                self.axes_manager._axes[i].copy())
                        else:
                            new_axes.append(self.axes_manager._axes[
                                i - other.axes_manager.signal_dimension
                            ].copy())

                    elif ssize < osize:
                        new_axes.append(
                            other.axes_manager._axes[i].copy())

                    else:
                        new_axes.append(
                            ref_axes.axes_manager._axes[i].copy())

            else:
                sdata = self.data
                odata = other.data
                new_axes = [axis.copy()
                            for axis in self.axes_manager._axes]
            exec("result = sdata.%s(odata)" % op_name)
            new_signal = self._deepcopy_with_new_data(result)
            new_signal.axes_manager._axes = new_axes
            new_signal.axes_manager.set_signal_dimension(
                self.axes_manager.signal_dimension)
            return new_signal
        else:
            exec("result = self.data.%s(other)" % op_name)
            return self._deepcopy_with_new_data(result)

    def _unary_operator_ruler(self, op_name):
        exec("result = self.data.%s()" % op_name)
        return self._deepcopy_with_new_data(result)

    def _check_signal_dimension_equals_one(self):
        if self.axes_manager.signal_dimension != 1:
            raise SignalDimensionError(self.axes_manager.signal_dimension, 1)

    def _check_signal_dimension_equals_two(self):
        if self.axes_manager.signal_dimension != 2:
            raise SignalDimensionError(self.axes_manager.signal_dimension, 2)

    def _deepcopy_with_new_data(self, data=None):
        """Returns a deepcopy of itself replacing the data.

        This method has the advantage over deepcopy that it does not
        copy the data what can save precious memory

        Parameters
        ---------
        data : {None | np.array}

        Returns
        -------
        ns : Signal

        """
        try:
            old_data = self.data
            self.data = None
            old_plot = self._plot
            self._plot = None
            ns = self.deepcopy()
            ns.data = data
            return ns
        finally:
            self.data = old_data
            self._plot = old_plot

    def _print_summary(self):
        string = "\n\tTitle: "
        string += self.metadata.General.title.decode('utf8')
        if self.metadata.has_item("Signal.signal_type"):
            string += "\n\tSignal type: "
            string += self.metadata.Signal.signal_type
        string += "\n\tData dimensions: "
        string += str(self.axes_manager.shape)
        if self.metadata.has_item('Signal.record_by'):
            string += "\n\tData representation: "
            string += self.metadata.Signal.record_by
            string += "\n\tData type: "
            string += str(self.data.dtype)
        print string

    def _load_dictionary(self, file_data_dict):
        """Load data from dictionary.

        Parameters
        ----------
        file_data_dict : dictionary
            A dictionary containing at least a 'data' keyword with an array of
            arbitrary dimensions. Additionally the dictionary can contain the
            following items:
            data : numpy array
               The signal data. It can be an array of any dimensions.
            axes : dictionary (optional)
                Dictionary to define the axes (see the
                documentation of the AxesManager class for more details).
            attributes : dictionary (optional)
                A dictionary whose items are stored as attributes.
            metadata : dictionary (optional)
                A dictionary containing a set of parameters
                that will to stores in the `metadata` attribute.
                Some parameters might be mandatory in some cases.
            original_metadata : dictionary (optional)
                A dictionary containing a set of parameters
                that will to stores in the `original_metadata` attribute. It
                typically contains all the parameters that has been
                imported from the original data file.

        """

        self.data = np.asanyarray(file_data_dict['data'])
        if 'axes' not in file_data_dict:
            file_data_dict['axes'] = self._get_undefined_axes_list()
        self.axes_manager = AxesManager(
            file_data_dict['axes'])
        if not 'metadata' in file_data_dict:
            file_data_dict['metadata'] = {}
        if not 'original_metadata' in file_data_dict:
            file_data_dict['original_metadata'] = {}
        if 'attributes' in file_data_dict:
            for key, value in file_data_dict['attributes'].iteritems():
                if hasattr(self, key):
                    if isinstance(value, dict):
                        for k, v in value.iteritems():
                            eval('self.%s.__setattr__(k,v)' % key)
                    else:
                        self.__setattr__(key, value)
        self.original_metadata.add_dictionary(
            file_data_dict['original_metadata'])
        self.metadata.add_dictionary(
            file_data_dict['metadata'])
        if "title" not in self.metadata.General:
            self.metadata.General.title = ''
        if (self._record_by or
                "Signal.record_by" not in self.metadata):
            self.metadata.Signal.record_by = self._record_by
        if (self._signal_origin or
                "Signal.signal_origin" not in self.metadata):
            self.metadata.Signal.signal_origin = self._signal_origin
        if (self._signal_type or
                not self.metadata.has_item("Signal.signal_type")):
            self.metadata.Signal.signal_type = self._signal_type

    def squeeze(self):
        """Remove single-dimensional entries from the shape of an array
        and the axes.

        """
        # We deepcopy everything but data
        self = self._deepcopy_with_new_data(self.data)
        for axis in self.axes_manager._axes:
            if axis.size == 1:
                self._remove_axis(axis.index_in_axes_manager)
        self.data = self.data.squeeze()
        return self

    def _to_dictionary(self, add_learning_results=True):
        """Returns a dictionary that can be used to recreate the signal.

        All items but `data` are copies.

        Parameters
        ----------
        add_learning_results : bool

        Returns
        -------
        dic : dictionary

        """
        dic = {}
        dic['data'] = self.data
        dic['axes'] = self.axes_manager._get_axes_dicts()
        dic['metadata'] = \
            self.metadata.deepcopy().as_dictionary()
        dic['original_metadata'] = \
            self.original_metadata.deepcopy().as_dictionary()
        dic['tmp_parameters'] = \
            self.tmp_parameters.deepcopy().as_dictionary()
        if add_learning_results and hasattr(self, 'learning_results'):
            dic['learning_results'] = copy.deepcopy(
                self.learning_results.__dict__)
        return dic

    def _get_undefined_axes_list(self):
        axes = []
        for i in xrange(len(self.data.shape)):
            axes.append({'size': int(self.data.shape[i]), })
        return axes

    def __call__(self, axes_manager=None):
        if axes_manager is None:
            axes_manager = self.axes_manager
        return np.atleast_1d(
            self.data.__getitem__(axes_manager._getitem_tuple))

    def plot(self, navigator="auto", axes_manager=None):
        """Plot the signal at the current coordinates.

        For multidimensional datasets an optional figure,
        the "navigator", with a cursor to navigate that data is
        raised. In any case it is possible to navigate the data using
        the sliders. Currently only signals with signal_dimension equal to
        0, 1 and 2 can be plotted.

        Parameters
        ----------
        navigator : {"auto", None, "slider", "spectrum", Signal}
            If "auto", if navigation_dimension > 0, a navigator is
            provided to explore the data.
            If navigation_dimension is 1 and the signal is an image
            the navigator is a spectrum obtained by integrating
            over the signal axes (the image).
            If navigation_dimension is 1 and the signal is a spectrum
            the navigator is an image obtained by stacking horizontally
            all the spectra in the dataset.
            If navigation_dimension is > 1, the navigator is an image
            obtained by integrating the data over the signal axes.
            Additionaly, if navigation_dimension > 2 a window
            with one slider per axis is raised to navigate the data.
            For example,
            if the dataset consists of 3 navigation axes X, Y, Z and one
            signal axis, E, the default navigator will be an image
            obtained by integrating the data over E at the current Z
            index and a window with sliders for the X, Y and Z axes
            will be raised. Notice that changing the Z-axis index
            changes the navigator in this case.
            If "slider" and the navigation dimension > 0 a window
            with one slider per axis is raised to navigate the data.
            If "spectrum" and navigation_dimension > 0 the navigator
            is always a spectrum obtained by integrating the data
            over all other axes.
            If None, no navigator will be provided.
            Alternatively a Signal instance can be provided. The signal
            dimension must be 1 (for a spectrum navigator) or 2 (for a
            image navigator) and navigation_shape must be 0 (for a static
            navigator) or navigation_shape + signal_shape must be equal
            to the navigator_shape of the current object (for a dynamic
            navigator).
            If the signal dtype is RGB or RGBA this parameters has no
            effect and is always "slider".

        axes_manager : {None, axes_manager}
            If None `axes_manager` is used.

        """

        if self._plot is not None:
            try:
                self._plot.close()
            except:
                # If it was already closed it will raise an exception,
                # but we want to carry on...
                pass

        if axes_manager is None:
            axes_manager = self.axes_manager
        if self.is_rgbx is True:
            if axes_manager.navigation_size < 2:
                navigator = None
            else:
                navigator = "slider"
        if axes_manager.signal_dimension == 0:
            self._plot = mpl_he.MPL_HyperExplorer()
        elif axes_manager.signal_dimension == 1:
            # Hyperspectrum
            self._plot = mpl_hse.MPL_HyperSpectrum_Explorer()
        elif axes_manager.signal_dimension == 2:
            self._plot = mpl_hie.MPL_HyperImage_Explorer()
        else:
            raise ValueError('Plotting is not supported for this view')

        self._plot.axes_manager = axes_manager
        self._plot.signal_data_function = self.__call__
        if self.metadata.General.title:
            self._plot.signal_title = self.metadata.General.title
        elif self.tmp_parameters.has_item('filename'):
            self._plot.signal_title = self.tmp_parameters.filename

        def get_static_explorer_wrapper(*args, **kwargs):
            return navigator()

        def get_1D_sum_explorer_wrapper(*args, **kwargs):
            navigator = self
            # Sum over all but the first navigation axis.
            while len(navigator.axes_manager.shape) > 1:
                navigator = navigator.sum(-1)
            return np.nan_to_num(navigator.data).squeeze()

        def get_dynamic_explorer_wrapper(*args, **kwargs):
            navigator.axes_manager.indices = self.axes_manager.indices[
                navigator.axes_manager.signal_dimension:]
            return navigator()

        if not isinstance(navigator, Signal) and navigator == "auto":
            if (self.axes_manager.navigation_dimension == 1 and
                    self.axes_manager.signal_dimension == 1):
                navigator = "data"
            elif self.axes_manager.navigation_dimension > 0:
                if self.axes_manager.signal_dimension == 0:
                    navigator = self.deepcopy()
                else:
                    navigator = self
                    while navigator.axes_manager.signal_dimension > 0:
                        navigator = navigator.sum(-1)
                if navigator.axes_manager.navigation_dimension == 1:
                    navigator = navigator.as_spectrum(0)
                else:
                    navigator = navigator.as_image((0, 1))
            else:
                navigator = None
        # Navigator properties
        if axes_manager.navigation_axes:
            if navigator is "slider":
                self._plot.navigator_data_function = "slider"
            elif navigator is None:
                self._plot.navigator_data_function = None
            elif isinstance(navigator, Signal):
                # Dynamic navigator
                if (axes_manager.navigation_shape ==
                        navigator.axes_manager.signal_shape +
                        navigator.axes_manager.navigation_shape):
                    self._plot.navigator_data_function = \
                        get_dynamic_explorer_wrapper

                elif (axes_manager.navigation_shape ==
                        navigator.axes_manager.signal_shape or
                        axes_manager.navigation_shape[:2] ==
                        navigator.axes_manager.signal_shape or
                        (axes_manager.navigation_shape[0],) ==
                        navigator.axes_manager.signal_shape):
                    self._plot.navigator_data_function = \
                        get_static_explorer_wrapper
                else:
                    raise ValueError(
                        "The navigator dimensions are not compatible with "
                        "those of self.")
            elif navigator == "data":
                self._plot.navigator_data_function = \
                    lambda axes_manager=None: self.data
            elif navigator == "spectrum":
                self._plot.navigator_data_function = \
                    get_1D_sum_explorer_wrapper
            else:
                raise ValueError(
                    "navigator must be one of \"spectrum\",\"auto\","
                    " \"slider\", None, a Signal instance")

        self._plot.plot()
<<<<<<< HEAD
        self.events.axes_changed.connect(self._replot)
=======
        self.events.data_changed.connect(self.update_plot)
>>>>>>> 18d66cf6

    def save(self, filename=None, overwrite=None, extension=None,
             **kwds):
        """Saves the signal in the specified format.

        The function gets the format from the extension.:
            - hdf5 for HDF5
            - rpl for Ripple (useful to export to Digital Micrograph)
            - msa for EMSA/MSA single spectrum saving.
            - Many image formats such as png, tiff, jpeg...

        If no extension is provided the default file format as defined
        in the `preferences` is used.
        Please note that not all the formats supports saving datasets of
        arbitrary dimensions, e.g. msa only supports 1D data.

        Each format accepts a different set of parameters. For details
        see the specific format documentation.

        Parameters
        ----------
        filename : str or None
            If None (default) and tmp_parameters.filename and
            `tmp_paramters.folder` are defined, the
            filename and path will be taken from there. A valid
            extension can be provided e.g. "my_file.rpl", see `extension`.
        overwrite : None, bool
            If None, if the file exists it will query the user. If
            True(False) it (does not) overwrites the file if it exists.
        extension : {None, 'hdf5', 'rpl', 'msa',common image extensions e.g. 'tiff', 'png'}
            The extension of the file that defines the file format.
            If None, the extension is taken from the first not None in the following list:
            i) the filename
            ii)  `tmp_parameters.extension`
            iii) `preferences.General.default_file_format` in this order.

        """
        if filename is None:
            if (self.tmp_parameters.has_item('filename') and
                    self.tmp_parameters.has_item('folder')):
                filename = os.path.join(
                    self.tmp_parameters.folder,
                    self.tmp_parameters.filename)
                extension = (self.tmp_parameters.extension
                            if not extension
                            else extension)
            elif self.metadata.has_item('General.original_filename'):
                filename = self.metadata.General.original_filename
            else:
                raise ValueError('File name not defined')
        if extension is not None:
            basename, ext = os.path.splitext(filename)
            filename = basename + '.' + extension
        io.save(filename, self, overwrite=overwrite, **kwds)

    def _replot(self):
        if self._plot is not None:
            if self._plot.is_active() is True:
                self.plot()

    def update_plot(self):
        if self._plot is not None:
            if self._plot.is_active() is True:
                if self._plot.signal_plot is not None:
                    self._plot.signal_plot.update()
                if self._plot.navigator_plot is not None:
                    self._plot.navigator_plot.update()

    @auto_replot
    def get_dimensions_from_data(self):
        """Get the dimension parameters from the data_cube. Useful when
        the data_cube was externally modified, or when the SI was not
        loaded from a file

        """
        dc = self.data
        for axis in self.axes_manager._axes:
            axis.size = int(dc.shape[axis.index_in_array])

    def crop(self, axis, start=None, end=None):
        """Crops the data in a given axis. The range is given in pixels

        Parameters
        ----------
        axis : {int | string}
            Specify the data axis in which to perform the cropping
            operation. The axis can be specified using the index of the
            axis in `axes_manager` or the axis name.
        start, end : {int | float | None}
            The beginning and end of the cropping interval. If int
            the value is taken as the axis index. If float the index
            is calculated using the axis calibration. If start/end is
            None crop from/to the low/high end of the axis.

        """
        axis = self.axes_manager[axis]
        i1, i2 = axis._get_index(start), axis._get_index(end)
        if i1 is not None:
            new_offset = axis.axis[i1]
        # We take a copy to guarantee the continuity of the data
        self.data = self.data[
            (slice(None),) * axis.index_in_array + (slice(i1, i2),
                                                    Ellipsis)]

        if i1 is not None:
            axis.offset = new_offset
        self.get_dimensions_from_data()
        self.squeeze()

    def swap_axes(self, axis1, axis2):
        """Swaps the axes.

        Parameters
        ----------
        axis1, axis2 : {int | str}
            Specify the data axes in which to perform the operation.
            The axis can be specified using the index of the
            axis in `axes_manager` or the axis name.

        Returns
        -------
        s : a copy of the object with the axes swapped.

        """
        axis1 = self.axes_manager[axis1].index_in_array
        axis2 = self.axes_manager[axis2].index_in_array
        s = self._deepcopy_with_new_data(self.data.swapaxes(axis1, axis2))
        c1 = s.axes_manager._axes[axis1]
        c2 = s.axes_manager._axes[axis2]
        s.axes_manager._axes[axis1] = c2
        s.axes_manager._axes[axis2] = c1
        s.axes_manager._update_attributes()
        s._make_sure_data_is_contiguous()
        return s

    def rollaxis(self, axis, to_axis):
        """Roll the specified axis backwards, until it lies in a given position.

        Parameters
        ----------
        axis : {int, str}
            The axis to roll backwards.  The positions of the other axes do not
            change relative to one another.
        to_axis : {int, str}
            The axis is rolled until it lies before this other axis.

        Returns
        -------
        s : Signal or subclass
            Output signal.

        See Also
        --------
        roll : swap_axes

        Examples
        --------
        >>> s = signals.Spectrum(np.ones((5,4,3,6)))
        >>> s
        <Spectrum, title: , dimensions: (3, 4, 5, 6)>
        >>> s.rollaxis(3, 1)
        <Spectrum, title: , dimensions: (3, 4, 5, 6)>
        >>> s.rollaxis(2,0)
        <Spectrum, title: , dimensions: (5, 3, 4, 6)>

        """
        axis = self.axes_manager[axis].index_in_array
        to_index = self.axes_manager[to_axis].index_in_array
        if axis == to_index:
            return self.deepcopy()
        new_axes_indices = hyperspy.misc.utils.rollelem(
            [axis_.index_in_array for axis_ in self.axes_manager._axes],
            index=axis,
            to_index=to_index)

        s = self._deepcopy_with_new_data(self.data.transpose(new_axes_indices))
        s.axes_manager._axes = hyperspy.misc.utils.rollelem(
            s.axes_manager._axes,
            index=axis,
            to_index=to_index)
        s.axes_manager._update_attributes()
        s._make_sure_data_is_contiguous()
        return s

    def rebin(self, new_shape):
        """Returns the object with the data rebinned.

        Parameters
        ----------
        new_shape: tuple of ints
            The new shape must be a divisor of the original shape

        Returns
        -------
        s : Signal subclass

        """
        if len(new_shape) != len(self.data.shape):
            raise ValueError("Wrong shape size")
        new_shape_in_array = []
        for axis in self.axes_manager._axes:
            new_shape_in_array.append(
                new_shape[axis.index_in_axes_manager])
        factors = (np.array(self.data.shape) /
                   np.array(new_shape_in_array))
        s = self._deepcopy_with_new_data(
            array_tools.rebin(self.data, new_shape_in_array))
        for axis in s.axes_manager._axes:
            axis.scale *= factors[axis.index_in_array]
        s.get_dimensions_from_data()
        return s

    def split(self,
              axis='auto',
              number_of_parts='auto',
              step_sizes='auto'):
        """Splits the data into several signals.

        The split can be defined by giving the number_of_parts, a homogeneous
        step size or a list of customized step sizes. By default ('auto'),
        the function is the reverse of utils.stack().

        Parameters
        ----------
        axis : {'auto' | int | string}
            Specify the data axis in which to perform the splitting
            operation.  The axis can be specified using the index of the
            axis in `axes_manager` or the axis name.
            - If 'auto' and if the object has been created with utils.stack,
            split will return the former list of signals
            (options stored in 'metadata._HyperSpy.Stacking_history'
             else the last navigation axis will be used.
        number_of_parts : {'auto' | int}
            Number of parts in which the SI will be splitted. The
            splitting is homegenous. When the axis size is not divisible
            by the number_of_parts the reminder data is lost without
            warning. If number_of_parts and step_sizes is 'auto',
            number_of_parts equals the length of the axis,
            step_sizes equals one  and the axis is supress from each sub_spectra.
        step_sizes : {'auto' | list of ints | int}
            Size of the splitted parts. If 'auto', the step_sizes equals one.
            If int, the splitting is homogenous.

        Examples
        --------
        >>> s=signals.Spectrum(random.random([4,3,2]))
        >>> s
            <Spectrum, title: , dimensions: (3, 4|2)>
        >>> s.split()
            [<Spectrum, title: , dimensions: (3 |2)>,
            <Spectrum, title: , dimensions: (3 |2)>,
            <Spectrum, title: , dimensions: (3 |2)>,
            <Spectrum, title: , dimensions: (3 |2)>]
        >>> s.split(step_sizes=2)
            [<Spectrum, title: , dimensions: (3, 2|2)>,
            <Spectrum, title: , dimensions: (3, 2|2)>]
        >>> s.split(step_sizes=[1,2])
            [<Spectrum, title: , dimensions: (3, 1|2)>,
            <Spectrum, title: , dimensions: (3, 2|2)>]

        Returns
        -------
        list of the splitted signals
        """

        shape = self.data.shape
        signal_dict = self._to_dictionary(add_learning_results=False)

        if axis == 'auto':
            mode = 'auto'
            if hasattr(self.metadata._HyperSpy, 'Stacking_history'):
                axis_in_manager = self.metadata._HyperSpy.Stacking_history.axis
                step_sizes = self.metadata._HyperSpy.Stacking_history.step_sizes
            else:
                axis_in_manager = self.axes_manager[-1 +
                                                    1j].index_in_axes_manager
        else:
            mode = 'manual'
            axis_in_manager = self.axes_manager[axis].index_in_axes_manager

        axis = self.axes_manager[axis_in_manager].index_in_array
        len_axis = self.axes_manager[axis_in_manager].size

        if number_of_parts is 'auto' and step_sizes is 'auto':
            step_sizes = 1
            number_of_parts = len_axis
        elif number_of_parts is not 'auto' and step_sizes is not 'auto':
            raise ValueError(
                "You can define step_sizes or number_of_parts "
                "but not both.")
        elif step_sizes is 'auto':
            if number_of_parts > shape[axis]:
                raise ValueError(
                    "The number of parts is greater than "
                    "the axis size.")
            else:
                step_sizes = ([shape[axis] // number_of_parts, ] *
                              number_of_parts)

        if isinstance(step_sizes, int):
            step_sizes = [step_sizes] * int(len_axis / step_sizes)

        splitted = []
        cut_index = np.array([0] + step_sizes).cumsum()

        axes_dict = signal_dict['axes']
        for i in xrange(len(cut_index) - 1):
            axes_dict[axis]['offset'] = \
                self.axes_manager._axes[axis].index2value(cut_index[i])
            axes_dict[axis]['size'] = cut_index[i + 1] - cut_index[i]
            data = self.data[
                (slice(None), ) * axis +
                (slice(cut_index[i], cut_index[i + 1]), Ellipsis)]
            signal_dict['data'] = data
            splitted += self.__class__(**signal_dict),

        if number_of_parts == len_axis \
                or step_sizes == [1] * len_axis:
            for i, spectrum in enumerate(splitted):
                spectrum.data = spectrum.data[
                    spectrum.axes_manager._get_data_slice([(axis, 0)])]
                spectrum._remove_axis(axis_in_manager)

        if mode == 'auto' and hasattr(
                self.original_metadata, 'stack_elements'):
            for i, spectrum in enumerate(splitted):
                spectrum.metadata = copy.deepcopy(
                    self.original_metadata.stack_elements[
                        'element' +
                        str(i)]['metadata'])
                spectrum.original_metadata = copy.deepcopy(self.original_metadata.stack_elements['element' +
                                                                                                 str(i)]['original_metadata'])
                spectrum.metadata.General.title = self.original_metadata.stack_elements['element' +
                                                                                        str(i)].metadata.General.title

        return splitted

    def unfold_if_multidim(self):
        """Unfold the datacube if it is >2D

        Returns
        -------

        Boolean. True if the data was unfolded by the function.
        """
        if len(self.axes_manager._axes) > 2:
            print "Automatically unfolding the data"
            self.unfold()
            return True
        else:
            return False

    @auto_replot
    def _unfold(self, steady_axes, unfolded_axis):
        """Modify the shape of the data by specifying the axes whose
        dimension do not change and the axis over which the remaining axes will
        be unfolded

        Parameters
        ----------
        steady_axes : list
            The indices of the axes which dimensions do not change
        unfolded_axis : int
            The index of the axis over which all the rest of the axes (except
            the steady axes) will be unfolded

        See also
        --------
        fold
        """

        # It doesn't make sense unfolding when dim < 3
        if len(self.data.squeeze().shape) < 3:
            return False

        # We need to store the original shape and coordinates to be used
        # by
        # the fold function only if it has not been already stored by a
        # previous unfold
        folding = self.metadata._HyperSpy.Folding
        if folding.unfolded is False:
            folding.original_shape = self.data.shape
            folding.original_axes_manager = self.axes_manager
            folding.unfolded = True

        new_shape = [1] * len(self.data.shape)
        for index in steady_axes:
            new_shape[index] = self.data.shape[index]
        new_shape[unfolded_axis] = -1
        self.data = self.data.reshape(new_shape)
        self.axes_manager = self.axes_manager.deepcopy()
        uname = ''
        uunits = ''
        to_remove = []
        for axis, dim in zip(self.axes_manager._axes, new_shape):
            if dim == 1:
                uname += ',' + unicode(axis)
                uunits = ',' + unicode(axis.units)
                to_remove.append(axis)
        ua = self.axes_manager._axes[unfolded_axis]
        ua.name = unicode(ua) + uname
        ua.units = unicode(ua.units) + uunits
        ua.size = self.data.shape[unfolded_axis]
        for axis in to_remove:
            self.axes_manager.remove(axis.index_in_axes_manager)
        self.data = self.data.squeeze()
        if self.metadata.has_item('Signal.Noise_properties.variance'):
            variance = self.metadata.Signal.Noise_properties.variance
            if isinstance(variance, Signal):
                variance._unfold(steady_axes, unfolded_axis)

    def unfold(self):
        """Modifies the shape of the data by unfolding the signal and
        navigation dimensions separately

        """
        self.unfold_navigation_space()
        self.unfold_signal_space()

    def unfold_navigation_space(self):
        """Modify the shape of the data to obtain a navigation space of
        dimension 1
        """

        if self.axes_manager.navigation_dimension < 2:
            return False
        steady_axes = [
            axis.index_in_array for axis in
            self.axes_manager.signal_axes]
        unfolded_axis = (
            self.axes_manager.navigation_axes[0].index_in_array)
        self._unfold(steady_axes, unfolded_axis)

    def unfold_signal_space(self):
        """Modify the shape of the data to obtain a signal space of
        dimension 1
        """
        if self.axes_manager.signal_dimension < 2:
            return False
        steady_axes = [
            axis.index_in_array for axis in
            self.axes_manager.navigation_axes]
        unfolded_axis = self.axes_manager.signal_axes[0].index_in_array
        self._unfold(steady_axes, unfolded_axis)

    @auto_replot
    def fold(self):
        """If the signal was previously unfolded, folds it back"""
        folding = self.metadata._HyperSpy.Folding
        # Note that == must be used instead of is True because
        # if the value was loaded from a file its type can be np.bool_
        if folding.unfolded is True:
            self.data = self.data.reshape(folding.original_shape)
            self.axes_manager = folding.original_axes_manager
            folding.original_shape = None
            folding.original_axes_manager = None
            folding.unfolded = False
            if self.metadata.has_item('Signal.Noise_properties.variance'):
                variance = self.metadata.Signal.Noise_properties.variance
                if isinstance(variance, Signal):
                    variance.fold()

    def _make_sure_data_is_contiguous(self):
        if self.data.flags['C_CONTIGUOUS'] is False:
            self.data = np.ascontiguousarray(self.data)

    def _iterate_signal(self):
        """Iterates over the signal data.

        It is faster than using the signal iterator.

        """
        if self.axes_manager.navigation_size < 2:
            yield self()
            return
        self._make_sure_data_is_contiguous()
        axes = [axis.index_in_array for
                axis in self.axes_manager.signal_axes]
        unfolded_axis = (
            self.axes_manager.navigation_axes[0].index_in_array)
        new_shape = [1] * len(self.data.shape)
        for axis in axes:
            new_shape[axis] = self.data.shape[axis]
        new_shape[unfolded_axis] = -1
        # Warning! if the data is not contigous it will make a copy!!
        data = self.data.reshape(new_shape)
        for i in xrange(data.shape[unfolded_axis]):
            getitem = [0] * len(data.shape)
            for axis in axes:
                getitem[axis] = slice(None)
            getitem[unfolded_axis] = i
            yield(data[getitem])

    def _remove_axis(self, axis):
        axis = self.axes_manager[axis]
        self.axes_manager.remove(axis.index_in_axes_manager)
        if axis.navigate is False:  # The removed axis is a signal axis
            if self.axes_manager.signal_dimension == 2:
                self._record_by = "image"
            elif self.axes_manager.signal_dimension == 1:
                self._record_by = "spectrum"
            elif self.axes_manager.signal_dimension == 0:
                self._record_by = ""
            else:
                return
            self.metadata.Signal.record_by = self._record_by
            self._assign_subclass()

    def _apply_function_on_data_and_remove_axis(self, function, axis,
                                                out=None):
        if out is None:
            s = self._deepcopy_with_new_data(None)
        else:
            s = out
        s.data = function(self.data,
                          axis=self.axes_manager[axis].index_in_array)
        if out is None:
            s._remove_axis(axis)
            return s

    def sum(self, axis, out=None):
        """Sum the data over the given axis.

        Parameters
        ----------
        axis : {int, string}
           The axis can be specified using the index of the axis in
           `axes_manager` or the axis name.

        Returns
        -------
        s : Signal

        See also
        --------
        sum_in_mask, mean

        Examples
        --------
        >>> import numpy as np
        >>> s = Signal(np.random.random((64,64,1024)))
        >>> s.data.shape
        (64,64,1024)
        >>> s.sum(-1).data.shape
        (64,64)
        # If we just want to plot the result of the operation
        s.sum(-1, True).plot()

        """
        return self._apply_function_on_data_and_remove_axis(np.sum, axis,
                                                            out=out)

    def max(self, axis, out=None):
        """Returns a signal with the maximum of the signal along an axis.

        Parameters
        ----------
        axis : {int | string}
           The axis can be specified using the index of the axis in
           `axes_manager` or the axis name.

        Returns
        -------
        s : Signal

        See also
        --------
        sum, mean, min

        Examples
        --------
        >>> import numpy as np
        >>> s = Signal(np.random.random((64,64,1024)))
        >>> s.data.shape
        (64,64,1024)
        >>> s.max(-1).data.shape
        (64,64)

        """
        return self._apply_function_on_data_and_remove_axis(np.max, axis,
                                                            out=out)

    def min(self, axis, out=None):
        """Returns a signal with the minimum of the signal along an axis.

        Parameters
        ----------
        axis : {int | string}
           The axis can be specified using the index of the axis in
           `axes_manager` or the axis name.

        Returns
        -------
        s : Signal

        See also
        --------
        sum, mean, max, std, var

        Examples
        --------
        >>> import numpy as np
        >>> s = Signal(np.random.random((64,64,1024)))
        >>> s.data.shape
        (64,64,1024)
        >>> s.min(-1).data.shape
        (64,64)

        """

        return self._apply_function_on_data_and_remove_axis(np.min, axis,
                                                            out=out)

    def mean(self, axis, out=None):
        """Returns a signal with the average of the signal along an axis.

        Parameters
        ----------
        axis : {int | string}
           The axis can be specified using the index of the axis in
           `axes_manager` or the axis name.

        Returns
        -------
        s : Signal

        See also
        --------
        sum_in_mask, mean

        Examples
        --------
        >>> import numpy as np
        >>> s = Signal(np.random.random((64,64,1024)))
        >>> s.data.shape
        (64,64,1024)
        >>> s.mean(-1).data.shape
        (64,64)

        """
        return self._apply_function_on_data_and_remove_axis(np.mean, axis,
                                                            out=out)

    def std(self, axis, out=None):
        """Returns a signal with the standard deviation of the signal along
        an axis.

        Parameters
        ----------
        axis : {int | string}
           The axis can be specified using the index of the axis in
           `axes_manager` or the axis name.

        Returns
        -------
        s : Signal

        See also
        --------
        sum_in_mask, mean

        Examples
        --------
        >>> import numpy as np
        >>> s = Signal(np.random.random((64,64,1024)))
        >>> s.data.shape
        (64,64,1024)
        >>> s.std(-1).data.shape
        (64,64)

        """
        return self._apply_function_on_data_and_remove_axis(np.std, axis,
                                                            out=out)

    def var(self, axis, out=None):
        """Returns a signal with the variances of the signal along an axis.

        Parameters
        ----------
        axis : {int | string}
           The axis can be specified using the index of the axis in
           `axes_manager` or the axis name.

        Returns
        -------
        s : Signal

        See also
        --------
        sum_in_mask, mean

        Examples
        --------
        >>> import numpy as np
        >>> s = Signal(np.random.random((64,64,1024)))
        >>> s.data.shape
        (64,64,1024)
        >>> s.var(-1).data.shape
        (64,64)

        """
        return self._apply_function_on_data_and_remove_axis(np.var, axis,
                                                            out=out)

    def diff(self, axis, order=1):
        """Returns a signal with the n-th order discrete difference along
        given axis.

        Parameters
        ----------
        axis : {int | string}
           The axis can be specified using the index of the axis in
           `axes_manager` or the axis name.
        order: the order of the derivative

        See also
        --------
        mean, sum

        Examples
        --------
        >>> import numpy as np
        >>> s = Signal(np.random.random((64,64,1024)))
        >>> s.data.shape
        (64,64,1024)
        >>> s.diff(-1).data.shape
        (64,64,1023)

        """

        s = self._deepcopy_with_new_data(
            np.diff(self.data, order, axis))
        axis = s.axes_manager._axes[axis]
        axis.offset += (axis.scale / 2)
        s.get_dimensions_from_data()
        return s

    def integrate_simpson(self, axis):
        """Returns a signal with the result of calculating the integral
        of the signal along an axis using Simpson's rule.

        Parameters
        ----------
        axis : {int | string}
           The axis can be specified using the index of the axis in
           `axes_manager` or the axis name.

        Returns
        -------
        s : Signal

        See also
        --------
        sum_in_mask, mean

        Examples
        --------
        >>> import numpy as np
        >>> s = Signal(np.random.random((64,64,1024)))
        >>> s.data.shape
        (64,64,1024)
        >>> s.var(-1).data.shape
        (64,64)

        """
        axis = self.axes_manager[axis]
        s = self._deepcopy_with_new_data(
            sp.integrate.simps(y=self.data,
                               x=axis.axis,
                               axis=axis.index_in_array))
        s._remove_axis(axis.index_in_axes_manager)
        return s

    def integrate1D(self, axis):
        """Integrate the signal over the given axis.

        The integration is performed using Simpson's rule if
        `metadata.Signal.binned` is False and summation over the given axis if
        True.

        Parameters
        ----------
        axis : {int | string}
           The axis can be specified using the index of the axis in
           `axes_manager` or the axis name.

        Returns
        -------
        s : Signal

        See also
        --------
        sum_in_mask, mean

        Examples
        --------
        >>> import numpy as np
        >>> s = Signal(np.random.random((64,64,1024)))
        >>> s.data.shape
        (64,64,1024)
        >>> s.var(-1).data.shape
        (64,64)

        """
        if self.metadata.Signal.binned is False:
            return self.integrate_simpson(axis)
        else:
            return self.sum(axis)

    def indexmax(self, axis, out=None):
        """Returns a signal with the index of the maximum along an axis.

        Parameters
        ----------
        axis : {int | string}
           The axis can be specified using the index of the axis in
           `axes_manager` or the axis name.

        Returns
        -------
        s : Signal
            The data dtype is always int.

        See also
        --------
        sum, mean, min

        Usage
        -----
        >>> import numpy as np
        >>> s = Signal(np.random.random((64,64,1024)))
        >>> s.data.shape
        (64,64,1024)
        >>> s.indexmax(-1).data.shape
        (64,64)

        """
        return self._apply_function_on_data_and_remove_axis(np.argmax, axis,
                                                            out=out)

    def valuemax(self, axis):
        """Returns a signal with the value of the maximum along an axis.

        Parameters
        ----------
        axis : {int | string}
           The axis can be specified using the index of the axis in
           `axes_manager` or the axis name.

        Returns
        -------
        s : Signal
            The data dtype is always int.

        See also
        --------
        sum, mean, min

        Usage
        -----
        >>> import numpy as np
        >>> s = Signal(np.random.random((64,64,1024)))
        >>> s.data.shape
        (64,64,1024)
        >>> s.valuemax(-1).data.shape
        (64,64)

        """
        s = self.indexmax(axis)
        s.data = self.axes_manager[axis].index2value(s.data)
        return s

    def get_histogram(img, bins='freedman', range_bins=None, **kwargs):
        """Return a histogram of the signal data.

        More sophisticated algorithms for determining bins can be used.
        Aside from the `bins` argument allowing a string specified how bins
        are computed, the parameters are the same as numpy.histogram().

        Parameters
        ----------
        bins : int or list or str, optional
            If bins is a string, then it must be one of:
            'knuth' : use Knuth's rule to determine bins
            'scotts' : use Scott's rule to determine bins
            'freedman' : use the Freedman-diaconis rule to determine bins
            'blocks' : use bayesian blocks for dynamic bin widths
        range_bins : tuple or None, optional
            the minimum and maximum range for the histogram. If not specified,
            it will be (x.min(), x.max())
        **kwargs
            other keyword arguments (weight and density) are described in
            np.histogram().

        Returns
        -------
        hist_spec : An 1D spectrum instance containing the histogram.

        See Also
        --------
        print_summary_statistics
        astroML.density_estimation.histogram, numpy.histogram : these are the
            functions that hyperspy uses to compute the histogram.

        Notes
        -----
        The number of bins estimators are taken from AstroML. Read
        their documentation for more info.

        Examples
        --------
        >>> s = signals.Spectrum(np.random.normal(size=(10, 100)))
        Plot the data histogram
        >>> s.get_histogram().plot()
        Plot the histogram of the signal at the current coordinates
        >>> s.get_current_signal().get_histogram().plot()

        """
        from hyperspy import signals

        hist, bin_edges = histogram(img.data.flatten(),
                                    bins=bins,
                                    range=range_bins,
                                    **kwargs)
        hist_spec = signals.Spectrum(hist)
        if bins == 'blocks':
            hist_spec.axes_manager.signal_axes[0].axis = bin_edges[:-1]
            warnings.warn(
                "The options `bins = 'blocks'` is not fully supported in this "
                "versions of hyperspy. It should be used for plotting purpose"
                "only.")
        else:
            hist_spec.axes_manager[0].scale = bin_edges[1] - bin_edges[0]
            hist_spec.axes_manager[0].offset = bin_edges[0]

        hist_spec.axes_manager[0].name = 'value'
        hist_spec.metadata.General.title = (img.metadata.General.title +
                                            " histogram")
        hist_spec.metadata.Signal.binned = True
        return hist_spec

    def map(self, function,
            show_progressbar=None, **kwargs):
        """Apply a function to the signal data at all the coordinates.

        The function must operate on numpy arrays and the output *must have the
        same dimensions as the input*. The function is applied to the data at
        each coordinate and the result is stored in the current signal i.e.
        this method operates *in-place*.  Any extra keyword argument is passed
        to the function. The keywords can take different values at different
        coordinates. If the function takes an `axis` or `axes` argument, the
        function is assumed to be vectorial and the signal axes are assigned to
        `axis` or `axes`.  Otherwise, the signal is iterated over the
        navigation axes and a progress bar is displayed to monitor the
        progress.

        Parameters
        ----------

        function : function
            A function that can be applied to the signal.
        show_progressbar : None or bool
            If True, display a progress bar. If None the default is set in
            `preferences`.
        keyword arguments : any valid keyword argument
            All extra keyword arguments are passed to the

        Notes
        -----
        This method is similar to Python's :func:`map` that can also be utilize
        with a :class:`Signal` instance for similar purposes. However, this
        method has the advantage of being faster because it iterates the numpy
        array instead of the :class:`Signal`.

        Examples
        --------
        Apply a gaussian filter to all the images in the dataset. The sigma
        parameter is constant.

        >>> import scipy.ndimage
        >>> im = signals.Image(np.random.random((10, 64, 64)))
        >>> im.map(scipy.ndimage.gaussian_filter, sigma=2.5)

        Apply a gaussian filter to all the images in the dataset. The sigmal
        parameter is variable.

        >>> im = signals.Image(np.random.random((10, 64, 64)))
        >>> sigmas = signals.Signal(np.linspace(2,5,10))
        >>> sigmas.axes_manager.set_signal_dimension(0)
        >>> im.map(scipy.ndimage.gaussian_filter, sigma=sigmas)

        """
        if show_progressbar is None:
            show_progressbar = preferences.General.show_progressbar
        # Sepate ndkwargs
        ndkwargs = ()
        for key, value in kwargs.iteritems():
            if isinstance(value, Signal):
                ndkwargs += ((key, value),)

        # Check if the signal axes have inhomogenous scales and/or units and
        # display in warning if yes.
        scale = set()
        units = set()
        for i in range(len(self.axes_manager.signal_axes)):
            scale.add(self.axes_manager[i].scale)
            units.add(self.axes_manager[i].units)
        if len(units) != 1 or len(scale) != 1:
            warnings.warn("The function you applied does not take into "
                          "account the difference of units and of scales in-between"
                          " axes.")
        # If the function has an axis argument and the signal dimension is 1,
        # we suppose that it can operate on the full array and we don't
        # interate over the coordinates.
        try:
            fargs = inspect.getargspec(function).args
        except TypeError:
            # This is probably a Cython function that is not supported by
            # inspect.
            fargs = []

        if not ndkwargs and (self.axes_manager.signal_dimension == 1 and
                             "axis" in fargs):
            kwargs['axis'] = \
                self.axes_manager.signal_axes[-1].index_in_array

            self.data = function(self.data, **kwargs)
        # If the function has an axes argument
        # we suppose that it can operate on the full array and we don't
        # interate over the coordinates.
        elif not ndkwargs and "axes" in fargs:
            kwargs['axes'] = tuple([axis.index_in_array for axis in
                                    self.axes_manager.signal_axes])
            self.data = function(self.data, **kwargs)
        else:
            # Iteration over coordinates.
            pbar = progressbar(
                maxval=self.axes_manager.navigation_size,
                disabled=not show_progressbar)
            iterators = [signal[1]._iterate_signal() for signal in ndkwargs]
            iterators = tuple([self._iterate_signal()] + iterators)
            for data in zip(*iterators):
                for (key, value), datum in zip(ndkwargs, data[1:]):
                    kwargs[key] = datum[0]
                data[0][:] = function(data[0], **kwargs)
                pbar.next()
            pbar.finish()

    def copy(self):
        try:
            backup_plot = self._plot
            self._plot = None
            return copy.copy(self)
        finally:
            self._plot = backup_plot

    def __deepcopy__(self, memo):
        dc = type(self)(**self._to_dictionary())
        if dc.data is not None:
            dc.data = dc.data.copy()
        # The Signal subclasses might change the view on init
        # The following code just copies the original view
        for oaxis, caxis in zip(self.axes_manager._axes,
                                dc.axes_manager._axes):
            caxis.navigate = oaxis.navigate
        return dc

    def deepcopy(self):
        return copy.deepcopy(self)

    def change_dtype(self, dtype):
        """Change the data type.

        Parameters
        ----------
        dtype : str or dtype
            Typecode or data-type to which the array is cast. In
            addition to all standard numpy dtypes HyperSpy
            supports four extra dtypes for RGB images:
            "rgb8", "rgba8", "rgb16" and "rgba16". Changing from
            and to any rgbx dtype is more constrained than most
            other dtype conversions. To change to a rgbx dtype
            the signal `record_by` must be "spectrum",
            `signal_dimension` must be 3(4) for rgb(rgba) dtypes
            and the dtype must be uint8(uint16) for rgbx8(rgbx16).
            After conversion `record_by` becomes `image` and the
            spectra dimension is removed. The dtype of images of
            dtype rgbx8(rgbx16) can only be changed to uint8(uint16)
            and the `record_by` becomes "spectrum".


        Examples
        --------
        >>> import numpy as np
        >>> from hyperspy.signals import Spectrum
        >>> s = signals.Spectrum(np.array([1,2,3,4,5]))
        >>> s.data
        array([1, 2, 3, 4, 5])
        >>> s.change_dtype('float')
        >>> s.data
        array([ 1.,  2.,  3.,  4.,  5.])

        """
        if not isinstance(dtype, np.dtype):
            if dtype in rgb_tools.rgb_dtypes:
                if self.metadata.Signal.record_by != "spectrum":
                    raise AttributeError("Only spectrum signals can be converted "
                                         "to RGB images.")
                    if "rgba" in dtype:
                        if self.axes_manager.signal_size != 4:
                            raise AttributeError(
                                "Only spectra with signal_size equal to 4 can be"
                                "converted to RGBA images")
                    else:
                        if self.axes_manager.signal_size != 3:
                            raise AttributeError(
                                "Only spectra with signal_size equal to 3 can be"
                                " converted to RGBA images")
                if "8" in dtype and self.data.dtype.name != "uint8":
                    raise AttributeError(
                        "Only signals with dtype uint8 can be converted to rgb8 images")
                elif "16" in dtype and self.data.dtype.name != "uint16":
                    raise AttributeError(
                        "Only signals with dtype uint16 can be converted to rgb16 images")
                dtype = rgb_tools.rgb_dtypes[dtype]
                self.data = rgb_tools.regular_array2rgbx(self.data)
                self.axes_manager.remove(-1)
                self.metadata.Signal.record_by = "image"
                self._assign_subclass()
                return
            else:
                dtype = np.dtype(dtype)
        if rgb_tools.is_rgbx(self.data) is True:
            ddtype = self.data.dtype.fields["B"][0]

            if ddtype != dtype:
                raise ValueError(
                    "It is only possibile to change to %s." %
                    ddtype)
            self.data = rgb_tools.rgbx2regular_array(self.data)
            self.get_dimensions_from_data()
            self.metadata.Signal.record_by = "spectrum"
            self.axes_manager[-1 + 2j].name = "RGB index"
            self._assign_subclass()
            return
        else:
            self.data = self.data.astype(dtype)

    def estimate_poissonian_noise_variance(self,
                                           expected_value=None,
                                           gain_factor=None,
                                           gain_offset=None,
                                           correlation_factor=None):
        """Estimate the poissonian noise variance of the signal.

        The variance is stored in the
        ``metadata.Signal.Noise_properties.variance`` attribute.

        A poissonian noise  variance is equal to the expected value. With the
        default arguments, this method simply sets the variance attribute to
        the given `expected_value`. However, more generally (although then
        noise is not strictly poissonian), the variance may be proportional to
        the expected value. Moreover, when the noise is a mixture of white
        (gaussian) and poissonian noise, the variance is described by the
        following linear model:

            .. math::

                \mathrm{Var}[X] = (a * \mathrm{E}[X] + b) * c

        Where `a` is the `gain_factor`, `b` is the `gain_offset` (the gaussian
        noise variance) and `c` the `correlation_factor`. The correlation
        factor accounts for correlation of adjacent signal elements that can
        be modeled as a convolution with a gaussian point spread function.


        Parameters
        ----------
        expected_value : None or Signal instance.
            If None, the signal data is taken as the expected value. Note that
            this may be inaccurate where `data` is small.
        gain_factor, gain_offset, correlation_factor: None or float.
            All three must be positive. If None, take the values from
            ``metadata.Signal.Noise_properties.Variance_linear_model`` if
            defined. Otherwise suppose poissonian noise i.e. ``gain_factor=1``,
            ``gain_offset=0``, ``correlation_factor=1``. If not None, the
            values are stored in
            ``metadata.Signal.Noise_properties.Variance_linear_model``.

        """
        if expected_value is None:
            dc = self.data.copy()
        else:
            dc = expected_value.data.copy()
        if self.metadata.has_item(
                "Signal.Noise_properties.Variance_linear_model"):
            vlm = self.metadata.Signal.Noise_properties.Variance_linear_model
        else:
            self.metadata.add_node(
                "Signal.Noise_properties.Variance_linear_model")
            vlm = self.metadata.Signal.Noise_properties.Variance_linear_model

        if gain_factor is None:
            if not vlm.has_item("gain_factor"):
                vlm.gain_factor = 1
            gain_factor = vlm.gain_factor

        if gain_offset is None:
            if not vlm.has_item("gain_offset"):
                vlm.gain_offset = 0
            gain_offset = vlm.gain_offset

        if correlation_factor is None:
            if not vlm.has_item("correlation_factor"):
                vlm.correlation_factor = 1
            correlation_factor = vlm.correlation_factor

        if gain_offset < 0:
            raise ValueError("`gain_offset` must be positive.")
        if gain_factor < 0:
            raise ValueError("`gain_factor` must be positive.")
        if correlation_factor < 0:
            raise ValueError("`correlation_factor` must be positive.")

        variance = (dc * gain_factor + gain_offset) * correlation_factor
        # The lower bound of the variance is the gaussian noise.
        variance = np.clip(variance, gain_offset * correlation_factor, np.inf)
        variance = type(self)(variance,
                              axes=self.axes_manager._get_axes_dicts())
        variance.metadata.General.title = ("Variance of " +
                                           self.metadata.General.title)
        self.metadata.set_item(
            "Signal.Noise_properties.variance", variance)

    def get_current_signal(self, auto_title=True, auto_filename=True):
        """Returns the data at the current coordinates as a Signal subclass.

        The signal subclass is the same as that of the current object. All the
        axes navigation attribute are set to False.

        Parameters
        ----------
        auto_title : bool
            If True an space followed by the current indices in parenthesis
            are appended to the title.
        auto_filename : bool
            If True and `tmp_parameters.filename` is defined
            (what is always the case when the Signal has been read from a file),
            the filename is modified by appending an underscore and a parenthesis
            containing the current indices.

        Returns
        -------
        cs : Signal subclass instance.

        Examples
        --------
        >>> im = signals.Image(np.zeros((2,3, 32,32)))
        >>> im
        <Image, title: , dimensions: (3, 2, 32, 32)>
        >>> im.axes_manager.indices = 2,1
        >>> im.get_current_signal()
        <Image, title:  (2, 1), dimensions: (32, 32)>

        """
        cs = self.__class__(
            self(),
            axes=self.axes_manager._get_signal_axes_dicts(),
            metadata=self.metadata.as_dictionary(),)

        if auto_filename is True and self.tmp_parameters.has_item('filename'):
            cs.tmp_parameters.filename = (self.tmp_parameters.filename +
                                          '_' +
                                          str(self.axes_manager.indices))
            cs.tmp_parameters.extension = self.tmp_parameters.extension
            cs.tmp_parameters.folder = self.tmp_parameters.folder
        if auto_title is True:
            cs.metadata.General.title = (cs.metadata.General.title +
                                         ' ' + str(self.axes_manager.indices))
        cs.axes_manager._set_axis_attribute_values("navigate", False)
        return cs

    def _get_navigation_signal(self):
        if self.axes_manager.navigation_dimension == 0:
            return self.__class__(np.array([0, ]).astype(self.data.dtype))
        elif self.axes_manager.navigation_dimension == 1:
            from hyperspy._signals.spectrum import Spectrum
            s = Spectrum(
                np.zeros(self.axes_manager._navigation_shape_in_array,
                         dtype=self.data.dtype),
                axes=self.axes_manager._get_navigation_axes_dicts())
        elif self.axes_manager.navigation_dimension == 2:
            from hyperspy._signals.image import Image
            s = Image(np.zeros(self.axes_manager._navigation_shape_in_array,
                               dtype=self.data.dtype),
                      axes=self.axes_manager._get_navigation_axes_dicts())
        else:
            s = Signal(np.zeros(self.axes_manager._navigation_shape_in_array,
                                dtype=self.data.dtype),
                       axes=self.axes_manager._get_navigation_axes_dicts())
        return s

    def __iter__(self):
        # Reset AxesManager iteration index
        self.axes_manager.__iter__()
        return self

    def next(self):
        self.axes_manager.next()
        return self.get_current_signal()

    def __len__(self):
        nitem = int(self.axes_manager.navigation_size)
        nitem = nitem if nitem > 0 else 1
        return nitem

    def as_spectrum(self, spectral_axis):
        """Return the Signal as a spectrum.

        The chosen spectral axis is moved to the last index in the
        array and the data is made contiguous for effecient
        iteration over spectra.


        Parameters
        ----------
        spectral_axis : {int, complex, str}
            Select the spectral axis to-be using its index or name.

        Examples
        --------
        >>> img = signals.Image(np.ones((3,4,5,6)))
        >>> img
        <Image, title: , dimensions: (4, 3, 6, 5)>
        >>> img.to_spectrum(-1+1j)
        <Spectrum, title: , dimensions: (6, 5, 4, 3)>
        >>> img.to_spectrum(0)
        <Spectrum, title: , dimensions: (6, 5, 3, 4)>

        """
        # Roll the spectral axis to-be to the latex index in the array
        sp = self.rollaxis(spectral_axis, -1 + 3j)
        sp.metadata.Signal.record_by = "spectrum"
        sp._assign_subclass()
        return sp

    def as_image(self, image_axes):
        """Convert signal to image.

        The chosen image axes are moved to the last indices in the
        array and the data is made contiguous for effecient
        iteration over images.

        Parameters
        ----------
        image_axes : tuple of {int, complex, str}
            Select the image axes. Note that the order of the axes matters
            and it is given in the "natural" i.e. X, Y, Z... order.

        Examples
        --------
        >>> s = signals.Spectrum(np.ones((2,3,4,5)))
        >>> s
        <Spectrum, title: , dimensions: (4, 3, 2, 5)>
        >>> s.as_image((0,1))
        <Image, title: , dimensions: (5, 2, 4, 3)>

        >>> s.to_image((1,2))
        <Image, title: , dimensions: (4, 5, 3, 2)>

        Raises
        ------
        DataDimensionError : when data.ndim < 2

        """
        if self.data.ndim < 2:
            raise DataDimensionError(
                "A Signal dimension must be >= 2 to be converted to an Image")
        axes = (self.axes_manager[image_axes[0]],
                self.axes_manager[image_axes[1]])
        iaxes = [axis.index_in_array for axis in axes]
        im = self.rollaxis(iaxes[0] + 3j, -1 + 3j).rollaxis(
            iaxes[1] - np.argmax(iaxes) + 3j, -2 + 3j)
        im.metadata.Signal.record_by = "image"
        im._assign_subclass()
        return im

    def _assign_subclass(self):
        mp = self.metadata
        current_class = self.__class__
        self.__class__ = hyperspy.io.assign_signal_subclass(
            record_by=mp.Signal.record_by
            if "Signal.record_by" in mp
            else self._record_by,
            signal_type=mp.Signal.signal_type
            if "Signal.signal_type" in mp
            else self._signal_type,
            signal_origin=mp.Signal.signal_origin
            if "Signal.signal_origin" in mp
            else self._signal_origin)
        self.__init__(**self._to_dictionary())

    def set_signal_type(self, signal_type):
        """Set the signal type and change the current class
        accordingly if pertinent.

        The signal_type attribute specifies the kind of data that the signal
        containts e.g. "EELS" for electron energy-loss spectroscopy,
        "PES" for photoemission spectroscopy. There are some methods that are
        only available for certain kind of signals, so setting this
        parameter can enable/disable features.

        Parameters
        ----------
        signal_type : {"EELS", "EDS_TEM", "EDS_SEM", "DielectricFunction"}
            Currently there are special features for "EELS" (electron
            energy-loss spectroscopy), "EDS_TEM" (energy dispersive X-rays of
            thin samples, normally obtained in a transmission electron
            microscope), "EDS_SEM" (energy dispersive X-rays of thick samples,
            normally obtained in a scanning electron microscope) and
            "DielectricFuction". Setting the signal_type to the correct acronym
            is highly advisable when analyzing any signal for which HyperSpy
            provides extra features. Even if HyperSpy does not provide extra
            features for the signal that you are analyzing, it is good practice
            to set signal_type to a value that best describes the data signal
            type.

        """
        self.metadata.Signal.signal_type = signal_type
        self._assign_subclass()

    def set_signal_origin(self, origin):
        """Set the origin of the signal and change the current class
        accordingly if pertinent.

        The signal_origin attribute specifies if the data was obtained
        through experiment or simulation. There are some methods that are
        only available for experimental or simulated data, so setting this
        parameter can enable/disable features.


        Parameters
        ----------
        origin : {'experiment', 'simulation', None, ""}
            None an the empty string mean that the signal origin is uknown.

        Raises
        ------
        ValueError if origin is not 'experiment' or 'simulation'

        """
        if origin not in ['experiment', 'simulation', "", None]:
            raise ValueError("`origin` must be one of: experiment, simulation")
        if origin is None:
            origin = ""
        self.metadata.Signal.signal_origin = origin
        self._assign_subclass()

    def print_summary_statistics(self, formatter="%.3f"):
        """Prints the five-number summary statistics of the data, the mean and
        the standard deviation.

        Prints the mean, standandard deviation (std), maximum (max), minimum
        (min), first quartile (Q1), median and third quartile. nans are
        removed from the calculations.

        Parameters
        ----------
        formatter : bool
           Number formatter.

        See Also
        --------
        get_histogram

        """
        data = self.data
        # To make it work with nans
        data = data[~np.isnan(data)]
        print(underline("Summary statistics"))
        print("mean:\t" + formatter % data.mean())
        print("std:\t" + formatter % data.std())
        print
        print("min:\t" + formatter % data.min())
        print("Q1:\t" + formatter % np.percentile(data,
                                                  25))
        print("median:\t" + formatter % np.median(data))
        print("Q3:\t" + formatter % np.percentile(data,
                                                  75))
        print("max:\t" + formatter % data.max())

    @property
    def is_rgba(self):
        return rgb_tools.is_rgba(self.data)

    @property
    def is_rgb(self):
        return rgb_tools.is_rgb(self.data)

    @property
    def is_rgbx(self):
        return rgb_tools.is_rgbx(self.data)

# Implement binary operators
for name in (
    # Arithmetic operators
    "__add__",
    "__sub__",
    "__mul__",
    "__floordiv__",
    "__mod__",
    "__divmod__",
    "__pow__",
    "__lshift__",
    "__rshift__",
    "__and__",
    "__xor__",
    "__or__",
    "__div__",
    "__truediv__",
    # Comparison operators
    "__lt__",
    "__le__",
    "__eq__",
    "__ne__",
    "__ge__",
    "__gt__",
):
    exec(
        ("def %s(self, other):\n" % name) +
        ("   return self._binary_operator_ruler(other, \'%s\')\n" %
         name))
    exec("%s.__doc__ = int.%s.__doc__" % (name, name))
    exec("setattr(Signal, \'%s\', %s)" % (name, name))
    # The following commented line enables the operators with swapped
    # operands. They should be defined only for commutative operators
    # but for simplicity we don't support this at all atm.

    # exec("setattr(Signal, \'%s\', %s)" % (name[:2] + "r" + name[2:],
    # name))

# Implement unary arithmetic operations
for name in (
        "__neg__",
        "__pos__",
        "__abs__",
        "__invert__",):
    exec(
        ("def %s(self):" % name) +
        ("   return self._unary_operator_ruler(\'%s\')" % name))
    exec("%s.__doc__ = int.%s.__doc__" % (name, name))
    exec("setattr(Signal, \'%s\', %s)" % (name, name))


class SpecialSlicers:

    def __init__(self, signal, isNavigation):
        self.isNavigation = isNavigation
        self.signal = signal

    def __getitem__(self, slices):
        return self.signal.__getitem__(slices, self.isNavigation)

    def __setitem__(self, i, j):
        """x.__setitem__(i, y) <==> x[i]=y
        """
        if isinstance(j, Signal):
            j = j.data
        self.signal.__getitem__(i, self.isNavigation).data[:] = j

    def __len__(self):
        return self.signal.axes_manager.signal_shape[0]<|MERGE_RESOLUTION|>--- conflicted
+++ resolved
@@ -3109,11 +3109,8 @@
                     " \"slider\", None, a Signal instance")
 
         self._plot.plot()
-<<<<<<< HEAD
         self.events.axes_changed.connect(self._replot)
-=======
         self.events.data_changed.connect(self.update_plot)
->>>>>>> 18d66cf6
 
     def save(self, filename=None, overwrite=None, extension=None,
              **kwds):
