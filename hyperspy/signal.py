--- conflicted
+++ resolved
@@ -3441,11 +3441,7 @@
 
         # It doesn't make sense unfolding when dim < 2
         if self.data.squeeze().ndim < 2:
-<<<<<<< HEAD
-            return False
-=======
             return
->>>>>>> c92ba514
 
         # We need to store the original shape and coordinates to be used
         # by
