--- conflicted
+++ resolved
@@ -330,7 +330,10 @@
         # Check if any of the other components in the model has the same name
         if thing in self:
             raise ValueError("Component already in model")
-        component_name_list = [component.name for component in self]
+        component_name_list = []
+        for component in self:
+            component_name_list.append(component.name)
+        name_string = ""
         if thing.name:
             name_string = thing.name
         else:
@@ -364,7 +367,9 @@
 
     def __delitem__(self, thing):
         thing = self.__getitem__(thing)
-        self.remove(thing)
+        thing.model = None
+        list.__delitem__(self, self.index(thing))
+        self._touch()
 
     def remove(self, thing, touch=True):
         """Remove component from model.
@@ -577,10 +582,7 @@
                     comp_p_std, onlyfree=True)
                 counter += component._nfree_param
 
-<<<<<<< HEAD
-    def _function4odr(self, param, x):
-        return self._model_function(param)
-=======
+    # Defines the functions for the fitting process -------------------------
     def _model2plot(self, axes_manager, out_of_range2nans=True):
         old_axes_manager = None
         if axes_manager is not self.axes_manager:
@@ -597,61 +599,63 @@
             ns[self.channel_switches] = s
             s = ns
         return s
->>>>>>> 70831aae
-
-    def _jacobian4odr(self, param, x):
-        return self._jacobian(param, x)
-
-    def _poisson_likelihood_function(self, param, y, weights=None):
-        """Returns the likelihood function of the model for the given
-        data and parameters
-        """
-        mf = self._model_function(param)
-        with np.errstate(invalid='ignore'):
-            return -(y * np.log(mf) - mf).sum()
-
-<<<<<<< HEAD
-    def _gradient_ml(self, param, y, weights=None):
-        mf = self._model_function(param)
-        return -(self._jacobian(param, y) * (y / mf - 1)).sum(1)
-
-    def _errfunc(self, param, y, weights=None):
-        errfunc = self._model_function(param) - y
-        if weights is None:
-            return errfunc.ravel()
-        else:
-            return (errfunc * weights).ravel()
-=======
+
+    def __call__(self, non_convolved=False, onlyactive=False):
+        """Returns the corresponding model for the current coordinates
+
+        Parameters
+        ----------
+        non_convolved : bool
+            If True it will return the deconvolved model
+        only_active : bool
+            If True, only the active components will be used to build the
+            model.
+
+        cursor: 1 or 2
+
+        Returns
+        -------
+        numpy array
+        """
+
         if self.convolved is False or non_convolved is True:
             axis = self.axis.axis[self.channel_switches]
             sum_ = np.zeros(len(axis))
             if onlyactive is True:
-                for component in self:
+                for component in self:  # Cut the parameters list
                     if component.active:
-                        sum_ += component.function(axis)
+                        np.add(sum_, component.function(axis),
+                               sum_)
             else:
-                for component in self:
-                    sum_ += component.function(axis)
+                for component in self:  # Cut the parameters list
+                    np.add(sum_, component.function(axis),
+                           sum_)
             to_return = sum_
 
         else:  # convolved
+            counter = 0
             sum_convolved = np.zeros(len(self.convolution_axis))
             sum_ = np.zeros(len(self.axis.axis))
             for component in self:  # Cut the parameters list
                 if onlyactive:
                     if component.active:
                         if component.convolved:
-                            sum_convolved += component.function(
-                                self.convolution_axis)
+                            np.add(sum_convolved,
+                                   component.function(
+                                       self.convolution_axis), sum_convolved)
                         else:
-                            sum_ += component.function(self.axis.axis)
+                            np.add(sum_,
+                                   component.function(self.axis.axis), sum_)
+                        counter += component._nfree_param
                 else:
                     if component.convolved:
-                        sum_convolved += component.function(
-                            self.convolution_axis)
+                        np.add(sum_convolved,
+                               component.function(self.convolution_axis),
+                               sum_convolved)
                     else:
-                        sum_ += component.function(self.axis.axis)
-
+                        np.add(sum_, component.function(self.axis.axis),
+                               sum_)
+                    counter += component._nfree_param
             to_return = sum_ + np.convolve(
                 self.low_loss(self.axes_manager),
                 sum_convolved, mode="valid")
@@ -659,7 +663,247 @@
         if self.spectrum.metadata.Signal.binned is True:
             to_return *= self.spectrum.axes_manager[-1].scale
         return to_return
->>>>>>> 70831aae
+
+    # TODO: the way it uses the axes
+    def _set_signal_range_in_pixels(self, i1=None, i2=None):
+        """Use only the selected spectral range in the fitting routine.
+
+        Parameters
+        ----------
+        i1 : Int
+        i2 : Int
+
+        Notes
+        -----
+        To use the full energy range call the function without arguments.
+        """
+
+        self.backup_channel_switches = copy.copy(self.channel_switches)
+        self.channel_switches[:] = False
+        self.channel_switches[i1:i2] = True
+        self.update_plot()
+
+    @interactive_range_selector
+    def set_signal_range(self, x1=None, x2=None):
+        """Use only the selected spectral range defined in its own units in the
+        fitting routine.
+
+        Parameters
+        ----------
+        E1 : None or float
+        E2 : None or float
+
+        Notes
+        -----
+        To use the full energy range call the function without arguments.
+        """
+        i1, i2 = self.axis.value_range_to_indices(x1, x2)
+        self._set_signal_range_in_pixels(i1, i2)
+
+    def _remove_signal_range_in_pixels(self, i1=None, i2=None):
+        """Removes the data in the given range from the data range that
+        will be used by the fitting rountine
+
+        Parameters
+        ----------
+        x1 : None or float
+        x2 : None or float
+        """
+        self.channel_switches[i1:i2] = False
+        self.update_plot()
+
+    @interactive_range_selector
+    def remove_signal_range(self, x1=None, x2=None):
+        """Removes the data in the given range from the data range that
+        will be used by the fitting rountine
+
+        Parameters
+        ----------
+        x1 : None or float
+        x2 : None or float
+
+        """
+        i1, i2 = self.axis.value_range_to_indices(x1, x2)
+        self._remove_signal_range_in_pixels(i1, i2)
+
+    def reset_signal_range(self):
+        """Resets the data range"""
+        self._set_signal_range_in_pixels()
+
+    def _add_signal_range_in_pixels(self, i1=None, i2=None):
+        """Adds the data in the given range from the data range that
+        will be used by the fitting rountine
+
+        Parameters
+        ----------
+        x1 : None or float
+        x2 : None or float
+        """
+        self.channel_switches[i1:i2] = True
+        self.update_plot()
+
+    @interactive_range_selector
+    def add_signal_range(self, x1=None, x2=None):
+        """Adds the data in the given range from the data range that
+        will be used by the fitting rountine
+
+        Parameters
+        ----------
+        x1 : None or float
+        x2 : None or float
+
+        """
+        i1, i2 = self.axis.value_range_to_indices(x1, x2)
+        self._add_signal_range_in_pixels(i1, i2)
+
+    def reset_the_signal_range(self):
+        self.channel_switches[:] = True
+        self.update_plot()
+
+    def _model_function(self, param):
+
+        if self.convolved is True:
+            counter = 0
+            sum_convolved = np.zeros(len(self.convolution_axis))
+            sum = np.zeros(len(self.axis.axis))
+            for component in self:  # Cut the parameters list
+                if component.active:
+                    if component.convolved is True:
+                        np.add(sum_convolved, component.__tempcall__(param[
+                            counter:counter + component._nfree_param],
+                            self.convolution_axis), sum_convolved)
+                    else:
+                        np.add(
+                            sum,
+                            component.__tempcall__(
+                                param[
+                                    counter:counter +
+                                    component._nfree_param],
+                                self.axis.axis),
+                            sum)
+                    counter += component._nfree_param
+
+            to_return = (sum + np.convolve(self.low_loss(self.axes_manager),
+                                           sum_convolved, mode="valid"))[
+                self.channel_switches]
+
+        else:
+            axis = self.axis.axis[self.channel_switches]
+            counter = 0
+            first = True
+            for component in self:  # Cut the parameters list
+                if component.active:
+                    if first is True:
+                        sum = component.__tempcall__(
+                            param[
+                                counter:counter +
+                                component._nfree_param],
+                            axis)
+                        first = False
+                    else:
+                        sum += component.__tempcall__(
+                            param[
+                                counter:counter +
+                                component._nfree_param],
+                            axis)
+                    counter += component._nfree_param
+            to_return = sum
+
+        if self.spectrum.metadata.Signal.binned is True:
+            to_return *= self.spectrum.axes_manager[-1].scale
+        return to_return
+
+    # noinspection PyAssignmentToLoopOrWithParameter
+    def _jacobian(self, param, y, weights=None):
+        if self.convolved is True:
+            counter = 0
+            grad = np.zeros(len(self.axis.axis))
+            for component in self:  # Cut the parameters list
+                if component.active:
+                    component.fetch_values_from_array(
+                        param[
+                            counter:counter +
+                            component._nfree_param],
+                        onlyfree=True)
+                    if component.convolved:
+                        for parameter in component.free_parameters:
+                            par_grad = np.convolve(
+                                parameter.grad(self.convolution_axis),
+                                self.low_loss(self.axes_manager),
+                                mode="valid")
+                            if parameter._twins:
+                                for par in parameter._twins:
+                                    np.add(par_grad, np.convolve(
+                                        par.grad(
+                                            self.convolution_axis),
+                                        self.low_loss(self.axes_manager),
+                                        mode="valid"), par_grad)
+                            grad = np.vstack((grad, par_grad))
+                        counter += component._nfree_param
+                    else:
+                        for parameter in component.free_parameters:
+                            par_grad = parameter.grad(self.axis.axis)
+                            if parameter._twins:
+                                for par in parameter._twins:
+                                    np.add(par_grad, par.grad(
+                                        self.axis.axis), par_grad)
+                            grad = np.vstack((grad, par_grad))
+                        counter += component._nfree_param
+            if weights is None:
+                to_return = grad[1:, self.channel_switches]
+            else:
+                to_return = grad[1:, self.channel_switches] * weights
+        else:
+            axis = self.axis.axis[self.channel_switches]
+            counter = 0
+            grad = axis
+            for component in self:  # Cut the parameters list
+                if component.active:
+                    component.fetch_values_from_array(
+                        param[
+                            counter:counter +
+                            component._nfree_param],
+                        onlyfree=True)
+                    for parameter in component.free_parameters:
+                        par_grad = parameter.grad(axis)
+                        if parameter._twins:
+                            for par in parameter._twins:
+                                np.add(par_grad, par.grad(
+                                    axis), par_grad)
+                        grad = np.vstack((grad, par_grad))
+                    counter += component._nfree_param
+            if weights is None:
+                to_return = grad[1:, :]
+            else:
+                to_return = grad[1:, :] * weights
+        if self.spectrum.metadata.Signal.binned is True:
+            to_return *= self.spectrum.axes_manager[-1].scale
+        return to_return
+
+    def _function4odr(self, param, x):
+        return self._model_function(param)
+
+    def _jacobian4odr(self, param, x):
+        return self._jacobian(param, x)
+
+    def _poisson_likelihood_function(self, param, y, weights=None):
+        """Returns the likelihood function of the model for the given
+        data and parameters
+        """
+        mf = self._model_function(param)
+        with np.errstate(invalid='ignore'):
+            return -(y * np.log(mf) - mf).sum()
+
+    def _gradient_ml(self, param, y, weights=None):
+        mf = self._model_function(param)
+        return -(self._jacobian(param, y) * (y / mf - 1)).sum(1)
+
+    def _errfunc(self, param, y, weights=None):
+        errfunc = self._model_function(param) - y
+        if weights is None:
+            return errfunc
+        else:
+            return errfunc * weights
 
     def _errfunc2(self, param, y, weights=None):
         if weights is None:
@@ -801,7 +1045,6 @@
             grad_ml = self._gradient_ml
             grad_ls = self._gradient_ls
 
-<<<<<<< HEAD
         if bounded is True and fitter not in ("mpfit", "tnc", "l_bfgs_b"):
             raise NotImplementedError("Bounded optimization is only available "
                                       "for the mpfit optimizer.")
@@ -1338,74 +1581,6 @@
                 component_list.append(_component)
         else:
             component_list = [self._get_component(x) for x in component_list]
-=======
-    def _model_function(self, param):
-        self.p0 = param
-        self._fetch_values_from_p0()
-        to_return = self.__call__(non_convolved=False, onlyactive=True)
-        return to_return
-
-    def _jacobian(self, param, y, weights=None):
-        if weights is None:
-            weights = 1.
-        if self.convolved is True:
-            counter = 0
-            grad = np.zeros(len(self.axis.axis))
-            for component in self:  # Cut the parameters list
-                if component.active:
-                    component.fetch_values_from_array(
-                        param[
-                            counter:counter +
-                            component._nfree_param],
-                        onlyfree=True)
-                    if component.convolved:
-                        for parameter in component.free_parameters:
-                            par_grad = np.convolve(
-                                parameter.grad(self.convolution_axis),
-                                self.low_loss(self.axes_manager),
-                                mode="valid")
-                            if parameter._twins:
-                                for par in parameter._twins:
-                                    np.add(par_grad, np.convolve(
-                                        par.grad(
-                                            self.convolution_axis),
-                                        self.low_loss(self.axes_manager),
-                                        mode="valid"), par_grad)
-                            grad = np.vstack((grad, par_grad))
-                    else:
-                        for parameter in component.free_parameters:
-                            par_grad = parameter.grad(self.axis.axis)
-                            if parameter._twins:
-                                for par in parameter._twins:
-                                    np.add(par_grad, par.grad(
-                                        self.axis.axis), par_grad)
-                            grad = np.vstack((grad, par_grad))
-                    counter += component._nfree_param
-            to_return = grad[1:, self.channel_switches] * weights
-        else:
-            axis = self.axis.axis[self.channel_switches]
-            counter = 0
-            grad = axis
-            for component in self:  # Cut the parameters list
-                if component.active:
-                    component.fetch_values_from_array(
-                        param[
-                            counter:counter +
-                            component._nfree_param],
-                        onlyfree=True)
-                    for parameter in component.free_parameters:
-                        par_grad = parameter.grad(axis)
-                        if parameter._twins:
-                            for par in parameter._twins:
-                                np.add(par_grad, par.grad(
-                                    axis), par_grad)
-                        grad = np.vstack((grad, par_grad))
-                    counter += component._nfree_param
-            to_return = grad[1:, :] * weights
-        if self.spectrum.metadata.Signal.binned is True:
-            to_return *= self.spectrum.axes_manager[-1].scale
-        return to_return
->>>>>>> 70831aae
 
         for _component in component_list:
             _component.set_parameters_free(parameter_name_list)
@@ -1447,7 +1622,6 @@
 
         """
 
-<<<<<<< HEAD
         if not component_list:
             component_list = []
             for _component in self:
@@ -1464,18 +1638,6 @@
                     else:
                         _parameter.value = value
                         _parameter.assign_current_value_to_all()
-=======
-    def _errfunc(self, param, y, weights=None):
-        if weights is None:
-            weights = 1.
-        errfunc = self._model_function(param) - y
-        return errfunc * weights
-
-    def _errfunc2(self, param, y, weights=None):
-        if weights is None:
-            weights = 1.
-        return ((weights * self._errfunc(param, y)) ** 2).sum()
->>>>>>> 70831aae
 
     def as_dictionary(self, fullcopy=True):
         """Returns a dictionary of the model, including all components, degrees
