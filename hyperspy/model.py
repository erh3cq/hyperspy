--- conflicted
+++ resolved
@@ -116,27 +116,10 @@
         object.model = self
         self._touch()
     
-<<<<<<< HEAD
-    def insert(self, object):
-        object._create_arrays()
-        object._axes_manager = self.axes_manager
-        list.insert(self,object)
-        object.model = self
-        self._touch()
-   
-    def extend(self, iterable):
-        for object in iterable:
-            object._create_arrays()
-            object._axes_manager = self.axes_manager
-            object.model = self
-        list.extend(self,iterable)
-        self._touch()
-=======
    
     def extend(self, iterable):
         for object in iterable:
             self.append(object)
->>>>>>> 3128c247
                 
     def __delitem__(self, object):
         list.__delitem__(self,object)
