--- conflicted
+++ resolved
@@ -67,12 +67,8 @@
         Component.__init__(self, ['yscale', 'xscale', 'shift'])
 
         self._position = self.shift
-<<<<<<< HEAD
-        self._whitelist['spectrum'] = ('init,sig', spectrum)
-        self.signal = spectrum
-=======
+        self._whitelist['signal1D'] = ('init,sig', signal1D)
         self.signal = signal1D
->>>>>>> 9fe04d03
         self.yscale.free = True
         self.yscale.value = 1.
         self.xscale.value = 1.
