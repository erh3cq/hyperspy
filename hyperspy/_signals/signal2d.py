# -*- coding: utf-8 -*-
# Copyright 2007-2016 The HyperSpy developers
#
# This file is part of  HyperSpy.
#
#  HyperSpy is free software: you can redistribute it and/or modify
# it under the terms of the GNU General Public License as published by
# the Free Software Foundation, either version 3 of the License, or
# (at your option) any later version.
#
#  HyperSpy is distributed in the hope that it will be useful,
# but WITHOUT ANY WARRANTY; without even the implied warranty of
# MERCHANTABILITY or FITNESS FOR A PARTICULAR PURPOSE.  See the
# GNU General Public License for more details.
#
# You should have received a copy of the GNU General Public License
# along with  HyperSpy.  If not, see <http://www.gnu.org/licenses/>.

import matplotlib.pyplot as plt
import numpy as np
import numpy.ma as ma
import dask.array as da
import scipy as sp
import warnings
from scipy.fftpack import fftn, ifftn

from hyperspy.defaults_parser import preferences
from hyperspy.external.progressbar import progressbar
from hyperspy.misc.math_tools import symmetrize, antisymmetrize
from hyperspy.signal import BaseSignal
<<<<<<< HEAD
from hyperspy._signals.lazy import LazySignal
=======
from hyperspy._signals.common_signal2d import CommonSignal2D
from hyperspy.docstrings.plot import BASE_PLOT_DOCSTRING, PLOT2D_DOCSTRING, KWARGS_DOCSTRING
>>>>>>> 8be1b691


def shift_image(im, shift=0, interpolation_order=1, fill_value=np.nan):
    if np.any(shift):
        fractional, integral = np.modf(shift)
        if fractional.any():
            order = interpolation_order
        else:
            # Disable interpolation
            order = 0
        return sp.ndimage.shift(im, shift, cval=fill_value, order=order)
    else:
        return im


def triu_indices_minus_diag(n):
    """Returns the indices for the upper-triangle of an (n, n) array
    excluding its diagonal

    Parameters
    ----------
    n : int
        The length of the square array

    """
    ti = np.triu_indices(n)
    isnotdiag = ti[0] != ti[1]
    return ti[0][isnotdiag], ti[1][isnotdiag]


def hanning2d(M, N):
    """
    A 2D hanning window created by outer product.
    """
    return np.outer(np.hanning(M), np.hanning(N))


def sobel_filter(im):
    sx = sp.ndimage.sobel(im, axis=0, mode='constant')
    sy = sp.ndimage.sobel(im, axis=1, mode='constant')
    sob = np.hypot(sx, sy)
    return sob


def fft_correlation(in1, in2, normalize=False):
    """Correlation of two N-dimensional arrays using FFT.

    Adapted from scipy's fftconvolve.

    Parameters
    ----------
    in1, in2 : array
    normalize: bool
        If True performs phase correlation

    """
    s1 = np.array(in1.shape)
    s2 = np.array(in2.shape)
    size = s1 + s2 - 1
    # Use 2**n-sized FFT
    fsize = 2 ** np.ceil(np.log2(size))
    IN1 = fftn(in1, fsize)
    IN1 *= fftn(in2, fsize).conjugate()
    if normalize is True:
        ret = ifftn(np.nan_to_num(IN1 / np.absolute(IN1))).real.copy()
    else:
        ret = ifftn(IN1).real.copy()
    del IN1
    return ret


def estimate_image_shift(ref, image, roi=None, sobel=True,
                         medfilter=True, hanning=True, plot=False,
                         dtype='float', normalize_corr=False,
                         return_maxval=True):
    """Estimate the shift in a image using phase correlation

    This method can only estimate the shift by comparing
    bidimensional features that should not change the position
    in the given axis. To decrease the memory usage, the time of
    computation and the accuracy of the results it is convenient
    to select a region of interest by setting the roi keyword.

    Parameters
    ----------

    roi : tuple of ints (top, bottom, left, right)
         Define the region of interest
    sobel : bool
        apply a sobel filter for edge enhancement
    medfilter :  bool
        apply a median filter for noise reduction
    hanning : bool
        Apply a 2d hanning filter
    plot : bool
        If True plots the images after applying the filters and
        the phase correlation
    reference : \'current\' | \'cascade\'
        If \'current\' (default) the image at the current
        coordinates is taken as reference. If \'cascade\' each image
        is aligned with the previous one.
    dtype : str or dtype
        Typecode or data-type in which the calculations must be
        performed.

    normalize_corr : bool
        If True use phase correlation instead of standard correlation

    Returns
    -------

    shifts: np.array
        containing the estimate shifts
    max_value : float
        The maximum value of the correlation

    """
    if isinstance(ref, da.Array):
        ref = np.array(ref)
    if isinstance(image, da.Array):
        image = np.array(image)
    # Make a copy of the images to avoid modifying them
    ref = ref.copy().astype(dtype)
    image = image.copy().astype(dtype)
    if roi is not None:
        top, bottom, left, right = roi
    else:
        top, bottom, left, right = [None, ] * 4

    # Select region of interest
    ref = ref[top:bottom, left:right]
    image = image[top:bottom, left:right]

    # Apply filters
    for im in (ref, image):
        if hanning is True:
            im *= hanning2d(*im.shape)
        if medfilter is True:
            im[:] = sp.signal.medfilt(im)
        if sobel is True:
            im[:] = sobel_filter(im)

    phase_correlation = fft_correlation(ref, image,
                                        normalize=normalize_corr)

    # Estimate the shift by getting the coordinates of the maximum
    argmax = np.unravel_index(np.argmax(phase_correlation),
                              phase_correlation.shape)
    threshold = (phase_correlation.shape[0] / 2 - 1,
                 phase_correlation.shape[1] / 2 - 1)
    shift0 = argmax[0] if argmax[0] < threshold[0] else  \
        argmax[0] - phase_correlation.shape[0]
    shift1 = argmax[1] if argmax[1] < threshold[1] else \
        argmax[1] - phase_correlation.shape[1]
    max_val = phase_correlation.max()

    # Plot on demand
    if plot is True:
        f, axarr = plt.subplots(1, 3)
        axarr[0].imshow(ref)
        axarr[1].imshow(image)
        axarr[2].imshow(phase_correlation)
        axarr[0].set_title('Reference')
        axarr[1].set_title('Signal2D')
        axarr[2].set_title('Phase correlation')
        plt.show()
    # Liberate the memory. It is specially necessary if it is a
    # memory map
    del ref
    del image
    if return_maxval:
        return -np.array((shift0, shift1)), max_val
    else:
        return -np.array((shift0, shift1))


class Signal2D(BaseSignal, CommonSignal2D):

    """
    """
    _signal_dimension = 2

    def __init__(self, *args, **kw):
        super().__init__(*args, **kw)
        if self.axes_manager.signal_dimension != 2:
            self.axes_manager.set_signal_dimension(2)

    def plot(self,
             colorbar=True,
             scalebar=True,
             scalebar_color="white",
             axes_ticks=None,
             saturated_pixels=0,
             vmin=None,
             vmax=None,
             no_nans=False,
             centre_colormap="auto",
             **kwargs
             ):
        """%s
        %s
        %s

        """
        super(Signal2D, self).plot(
            colorbar=colorbar,
            scalebar=scalebar,
            scalebar_color=scalebar_color,
            axes_ticks=axes_ticks,
            saturated_pixels=saturated_pixels,
            vmin=vmin,
            vmax=vmax,
            no_nans=no_nans,
            centre_colormap=centre_colormap,
            **kwargs
        )
    plot.__doc__ %= BASE_PLOT_DOCSTRING, PLOT2D_DOCSTRING, KWARGS_DOCSTRING

    def create_model(self, dictionary=None):
        """Create a model for the current signal
        Parameters
        __________
        dictionary : {None, dict}, optional
            A dictionary to be used to recreate a model. Usually generated using
            :meth:`hyperspy.model.as_dictionary`
        Returns
        -------
        A Model class
        """
        from hyperspy.models.model2d import Model2D
        return Model2D(self, dictionary=dictionary)

    def estimate_shift2D(self,
                         reference='current',
                         correlation_threshold=None,
                         chunk_size=30,
                         roi=None,
                         normalize_corr=False,
                         sobel=True,
                         medfilter=True,
                         hanning=True,
                         plot=False,
                         dtype='float',
                         show_progressbar=None):
        """Estimate the shifts in a image using phase correlation
        This method can only estimate the shift by comparing
        bidimensional features that should not change position
        between frames. To decrease the memory usage, the time of
        computation and the accuracy of the results it is convenient
        to select a region of interest by setting the roi keyword.
        Parameters
        ----------
        reference : {'current', 'cascade' ,'stat'}
            If 'current' (default) the image at the current
            coordinates is taken as reference. If 'cascade' each image
            is aligned with the previous one. If 'stat' the translation
            of every image with all the rest is estimated and by
            performing statistical analysis on the result the
            translation is estimated.
        correlation_threshold : {None, 'auto', float}
            This parameter is only relevant when `reference` is 'stat'.
            If float, the shift estimations with a maximum correlation
            value lower than the given value are not used to compute
            the estimated shifts. If 'auto' the threshold is calculated
            automatically as the minimum maximum correlation value
            of the automatically selected reference image.
        chunk_size: {None, int}
            If int and `reference`=='stat' the number of images used
            as reference are limited to the given value.
        roi : tuple of ints or floats (left, right, top bottom)
             Define the region of interest. If int(float) the position
             is given axis index(value).
        sobel : bool
            apply a sobel filter for edge enhancement
        medfilter :  bool
            apply a median filter for noise reduction
        hanning : bool
            Apply a 2d hanning filter
        plot : bool
            If True plots the images after applying the filters and
            the phase correlation
        dtype : str or dtype
            Typecode or data-type in which the calculations must be
            performed.
        show_progressbar : None or bool
            If True, display a progress bar. If None the default is set in
            `preferences`.
        Returns
        -------
        list of applied shifts
        Notes
        -----
        The statistical analysis approach to the translation estimation
        when using `reference`='stat' roughly follows [1]_ . If you use
        it please cite their article.
        References
        ----------
        .. [1] Schaffer, Bernhard, Werner Grogger, and Gerald
        Kothleitner. “Automated Spatial Drift Correction for EFTEM
        Signal2D Series.”
        Ultramicroscopy 102, no. 1 (December 2004): 27–36.
        """
        if show_progressbar is None:
            show_progressbar = preferences.General.show_progressbar
        self._check_signal_dimension_equals_two()
        if roi is not None:
            # Get the indices of the roi
            yaxis = self.axes_manager.signal_axes[1]
            xaxis = self.axes_manager.signal_axes[0]
            roi = tuple([xaxis._get_index(i) for i in roi[2:]] +
                        [yaxis._get_index(i) for i in roi[:2]])

        ref = None if reference == 'cascade' else \
            self.__call__().copy()
        shifts = []
        nrows = None
        images_number = self.axes_manager._max_index + 1
        if reference == 'stat':
            nrows = images_number if chunk_size is None else \
                min(images_number, chunk_size)
            pcarray = ma.zeros((nrows, self.axes_manager._max_index + 1,
                                ),
                               dtype=np.dtype([('max_value', np.float),
                                               ('shift', np.int32,
                                                (2,))]))
            nshift, max_value = estimate_image_shift(
                self(),
                self(),
                roi=roi,
                sobel=sobel,
                medfilter=medfilter,
                hanning=hanning,
                normalize_corr=normalize_corr,
                plot=plot,
                dtype=dtype)
            np.fill_diagonal(pcarray['max_value'], max_value)
            pbar_max = nrows * images_number
        else:
            pbar_max = images_number

        # Main iteration loop. Fills the rows of pcarray when reference
        # is stat
        with progressbar(total=pbar_max,
                         disable=not show_progressbar,
                         leave=True) as pbar:
            for i1, im in enumerate(self._iterate_signal()):
                if reference in ['current', 'cascade']:
                    if ref is None:
                        ref = im.copy()
                        shift = np.array([0, 0])
                    nshift, max_val = estimate_image_shift(
                        ref, im, roi=roi, sobel=sobel, medfilter=medfilter,
                        hanning=hanning, plot=plot,
                        normalize_corr=normalize_corr, dtype=dtype)
                    if reference == 'cascade':
                        shift += nshift
                        ref = im.copy()
                    else:
                        shift = nshift
                    shifts.append(shift.copy())
                    pbar.update(1)
                elif reference == 'stat':
                    if i1 == nrows:
                        break
                    # Iterate to fill the columns of pcarray
                    for i2, im2 in enumerate(
                            self._iterate_signal()):
                        if i2 > i1:
                            nshift, max_value = estimate_image_shift(
                                im,
                                im2,
                                roi=roi,
                                sobel=sobel,
                                medfilter=medfilter,
                                hanning=hanning,
                                normalize_corr=normalize_corr,
                                plot=plot,
                                dtype=dtype)

                            pcarray[i1, i2] = max_value, nshift
                        del im2
                        pbar.update(1)
                    del im
        if reference == 'stat':
            # Select the reference image as the one that has the
            # higher max_value in the row
            sqpcarr = pcarray[:, :nrows]
            sqpcarr['max_value'][:] = symmetrize(sqpcarr['max_value'])
            sqpcarr['shift'][:] = antisymmetrize(sqpcarr['shift'])
            ref_index = np.argmax(pcarray['max_value'].min(1))
            self.ref_index = ref_index
            shifts = (pcarray['shift'] +
                      pcarray['shift'][ref_index, :nrows][:, np.newaxis])
            if correlation_threshold is not None:
                if correlation_threshold == 'auto':
                    correlation_threshold = \
                        (pcarray['max_value'].min(0)).max()
                    _logger.info("Correlation threshold = %1.2f",
                                 correlation_threshold)
                shifts[pcarray['max_value'] <
                       correlation_threshold] = ma.masked
                shifts.mask[ref_index, :] = False

            shifts = shifts.mean(0)
        else:
            shifts = np.array(shifts)
            del ref
        return shifts

    def align2D(self, crop=True, fill_value=np.nan, shifts=None, expand=False,
                roi=None,
                sobel=True,
                medfilter=True,
                hanning=True,
                plot=False,
                normalize_corr=False,
                reference='current',
                dtype='float',
                correlation_threshold=None,
                chunk_size=30,
                interpolation_order=1,
                show_progressbar=None):
        """Align the images in place using user provided shifts or by
        estimating the shifts.
        Please, see `estimate_shift2D` docstring for details
        on the rest of the parameters not documented in the following
        section
        Parameters
        ----------
        crop : bool
            If True, the data will be cropped not to include regions
            with missing data
        fill_value : int, float, nan
            The areas with missing data are filled with the given value.
            Default is nan.
        shifts : None or list of tuples
            If None the shifts are estimated using
            `estimate_shift2D`.
        expand : bool
            If True, the data will be expanded to fit all data after alignment.
            Overrides `crop`.
        interpolation_order: int, default 1.
            The order of the spline interpolation. Default is 1, linear
            interpolation.
        Returns
        -------
        shifts : np.array
            The shifts are returned only if `shifts` is None
        Notes
        -----
        The statistical analysis approach to the translation estimation
        when using `reference`='stat' roughly follows [1]_ . If you use
        it please cite their article.
        References
        ----------
        .. [1] Schaffer, Bernhard, Werner Grogger, and Gerald
        Kothleitner. “Automated Spatial Drift Correction for EFTEM
        Signal2D Series.”
        Ultramicroscopy 102, no. 1 (December 2004): 27–36.
        """
        self._check_signal_dimension_equals_two()
        if show_progressbar is None:
            show_progressbar = preferences.General.show_progressbar
        if shifts is None:
            shifts = self.estimate_shift2D(
                roi=roi,
                sobel=sobel,
                medfilter=medfilter,
                hanning=hanning,
                plot=plot,
                reference=reference,
                dtype=dtype,
                correlation_threshold=correlation_threshold,
                normalize_corr=normalize_corr,
                chunk_size=chunk_size,
                show_progressbar=show_progressbar)
            return_shifts = True
        else:
            return_shifts = False
        if not np.any(shifts):
            # The shift array if filled with zeros, nothing to do.
            return

        if expand:
            # Expand to fit all valid data
            left, right = (int(np.floor(shifts[:, 1].min())) if
                           shifts[:, 1].min() < 0 else 0,
                           int(np.ceil(shifts[:, 1].max())) if
                           shifts[:, 1].max() > 0 else 0)
            top, bottom = (int(np.floor(shifts[:, 0].min())) if
                           shifts[:, 0].min() < 0 else 0,
                           int(np.ceil(shifts[:, 0].max())) if
                           shifts[:, 0].max() > 0 else 0)
            xaxis = self.axes_manager.signal_axes[0]
            yaxis = self.axes_manager.signal_axes[1]
            padding = []
            for i in range(self.data.ndim):
                if i == xaxis.index_in_array:
                    padding.append((right, -left))
                elif i == yaxis.index_in_array:
                    padding.append((bottom, -top))
                else:
                    padding.append((0, 0))
            self.data = np.pad(self.data, padding, mode='constant',
                               constant_values=(fill_value,))
            if left < 0:
                xaxis.offset += left * xaxis.scale
            if np.any((left < 0, right > 0)):
                xaxis.size += right - left
            if top < 0:
                yaxis.offset += top * yaxis.scale
            if np.any((top < 0, bottom > 0)):
                yaxis.size += bottom - top

        # Translate with sub-pixel precision if necesary
        self._map_iterate(shift_image, iterating_kwargs=(('shift', -shifts),),
                          fill_value=fill_value,
                          interpolation_order=interpolation_order,
                          show_progressbar=show_progressbar)
        if crop and not expand:
            # Crop the image to the valid size
            shifts = -shifts
            bottom, top = (int(np.floor(shifts[:, 0].min())) if
                           shifts[:, 0].min() < 0 else None,
                           int(np.ceil(shifts[:, 0].max())) if
                           shifts[:, 0].max() > 0 else 0)
            right, left = (int(np.floor(shifts[:, 1].min())) if
                           shifts[:, 1].min() < 0 else None,
                           int(np.ceil(shifts[:, 1].max())) if
                           shifts[:, 1].max() > 0 else 0)
            self.crop_image(top, bottom, left, right)
            shifts = -shifts

        self.events.data_changed.trigger(obj=self)
        if return_shifts:
            return shifts

    def crop_image(self, top=None, bottom=None,
                   left=None, right=None):
        """Crops an image in place.

        top, bottom, left, right : int or float

            If int the values are taken as indices. If float the values are
            converted to indices.

        See also:
        ---------
        crop

        """
        self._check_signal_dimension_equals_two()
        self.crop(self.axes_manager.signal_axes[1].index_in_axes_manager,
                  top,
                  bottom)
        self.crop(self.axes_manager.signal_axes[0].index_in_axes_manager,
                  left,
                  right)

<<<<<<< HEAD

class Signal2D(BaseSignal,
               Signal2DTools,):

    """
    """
    _record_by = "image"
    _lazy = False

    def __init__(self, *args, **kw):
        super(Signal2D, self).__init__(*args, **kw)
        if self.metadata._HyperSpy.Folding.signal_unfolded:
            self.axes_manager.set_signal_dimension(1)
        else:
            self.axes_manager.set_signal_dimension(2)

    def to_signal1D(self):
        """Returns the image as a spectrum.

        See Also
        --------
        as_signal1D : a method for the same purpose with more options.
        signals.Signal1D.to_signal1D : performs the inverse operation on one
        dimensional signals.

        """
        return self.as_signal1D(0 + 3j)

    def plot(self,
             colorbar=True,
             scalebar=True,
             scalebar_color="white",
             axes_ticks=None,
             auto_contrast=True,
             saturated_pixels=0,
             vmin=None,
             vmax=None,
             no_nans=False,
             centre_colormap="auto",
             **kwargs
             ):
        """Plot image.

        For multidimensional datasets an optional figure,
        the "navigator", with a cursor to navigate that data is
        raised. In any case it is possible to navigate the data using
        the sliders. Currently only signals with signal_dimension equal to
        0, 1 and 2 can be plotted.
=======
    def add_ramp(self, ramp_x, ramp_y, offset=0):
        """Add a linear ramp to the signal.
>>>>>>> 8be1b691

        Parameters
        ----------
        ramp_x: float
            Slope of the ramp in x-direction.
        ramp_y: float
            Slope of the ramp in y-direction.
        offset: float, optional
            Offset of the ramp at the signal fulcrum.
        Notes
        -----
            The fulcrum of the linear ramp is at the origin and the slopes are given in units of
            the axis with the according scale taken into account. Both are available via the
            `axes_manager` of the signal.

        """
<<<<<<< HEAD
        from hyperspy.models.model2d import Model2D
        return Model2D(self, dictionary=dictionary)


class LazySignal2D(LazySignal, Signal2D):

    _lazy = True

    def __init__(self, *args, **kwargs):
        super(LazySignal2D, self).__init__(*args, **kwargs)
=======
        yy, xx = np.indices(self.axes_manager._signal_shape_in_array)
        ramp = offset * np.ones(self.data.shape, dtype=self.data.dtype)
        ramp += ramp_x * xx
        ramp += ramp_y * yy
        self.data += ramp
>>>>>>> 8be1b691
<|MERGE_RESOLUTION|>--- conflicted
+++ resolved
@@ -28,12 +28,9 @@
 from hyperspy.external.progressbar import progressbar
 from hyperspy.misc.math_tools import symmetrize, antisymmetrize
 from hyperspy.signal import BaseSignal
-<<<<<<< HEAD
 from hyperspy._signals.lazy import LazySignal
-=======
 from hyperspy._signals.common_signal2d import CommonSignal2D
 from hyperspy.docstrings.plot import BASE_PLOT_DOCSTRING, PLOT2D_DOCSTRING, KWARGS_DOCSTRING
->>>>>>> 8be1b691
 
 
 def shift_image(im, shift=0, interpolation_order=1, fill_value=np.nan):
@@ -215,6 +212,7 @@
     """
     """
     _signal_dimension = 2
+    _lazy = False
 
     def __init__(self, *args, **kw):
         super().__init__(*args, **kw)
@@ -593,59 +591,8 @@
                   left,
                   right)
 
-<<<<<<< HEAD
-
-class Signal2D(BaseSignal,
-               Signal2DTools,):
-
-    """
-    """
-    _record_by = "image"
-    _lazy = False
-
-    def __init__(self, *args, **kw):
-        super(Signal2D, self).__init__(*args, **kw)
-        if self.metadata._HyperSpy.Folding.signal_unfolded:
-            self.axes_manager.set_signal_dimension(1)
-        else:
-            self.axes_manager.set_signal_dimension(2)
-
-    def to_signal1D(self):
-        """Returns the image as a spectrum.
-
-        See Also
-        --------
-        as_signal1D : a method for the same purpose with more options.
-        signals.Signal1D.to_signal1D : performs the inverse operation on one
-        dimensional signals.
-
-        """
-        return self.as_signal1D(0 + 3j)
-
-    def plot(self,
-             colorbar=True,
-             scalebar=True,
-             scalebar_color="white",
-             axes_ticks=None,
-             auto_contrast=True,
-             saturated_pixels=0,
-             vmin=None,
-             vmax=None,
-             no_nans=False,
-             centre_colormap="auto",
-             **kwargs
-             ):
-        """Plot image.
-
-        For multidimensional datasets an optional figure,
-        the "navigator", with a cursor to navigate that data is
-        raised. In any case it is possible to navigate the data using
-        the sliders. Currently only signals with signal_dimension equal to
-        0, 1 and 2 can be plotted.
-=======
     def add_ramp(self, ramp_x, ramp_y, offset=0):
         """Add a linear ramp to the signal.
->>>>>>> 8be1b691
 
         Parameters
         ----------
@@ -662,21 +609,21 @@
             `axes_manager` of the signal.
 
         """
-<<<<<<< HEAD
-        from hyperspy.models.model2d import Model2D
-        return Model2D(self, dictionary=dictionary)
-
-
-class LazySignal2D(LazySignal, Signal2D):
-
-    _lazy = True
-
-    def __init__(self, *args, **kwargs):
-        super(LazySignal2D, self).__init__(*args, **kwargs)
-=======
         yy, xx = np.indices(self.axes_manager._signal_shape_in_array)
-        ramp = offset * np.ones(self.data.shape, dtype=self.data.dtype)
+        if self._lazy:
+            import dask.array as da
+            ramp = offset * da.ones(self.data.shape, dtype=self.data.dtype, 
+                                    chunks=self.data.chunks)
+        else:
+            ramp = offset * np.ones(self.data.shape, dtype=self.data.dtype)
         ramp += ramp_x * xx
         ramp += ramp_y * yy
         self.data += ramp
->>>>>>> 8be1b691
+
+
+class LazySignal2D(LazySignal, Signal2D):
+
+    _lazy = True
+
+    def __init__(self, *args, **kwargs):
+        super().__init__(*args, **kwargs)