# -*- coding: utf-8 -*-
# Copyright 2007-2020 The HyperSpy developers
#
# This file is part of  HyperSpy.
#
#  HyperSpy is free software: you can redistribute it and/or modify
# it under the terms of the GNU General Public License as published by
# the Free Software Foundation, either version 3 of the License, or
# (at your option) any later version.
#
#  HyperSpy is distributed in the hope that it will be useful,
# but WITHOUT ANY WARRANTY; without even the implied warranty of
# MERCHANTABILITY or FITNESS FOR A PARTICULAR PURPOSE.  See the
# GNU General Public License for more details.
#
# You should have received a copy of the GNU General Public License
# along with  HyperSpy.  If not, see <http://www.gnu.org/licenses/>.

import logging
import math

import matplotlib.pyplot as plt
import numpy as np
import dask.array as da
import scipy.interpolate
import scipy as sp
from scipy.signal import savgol_filter
from scipy.ndimage.filters import gaussian_filter1d
try:
    from statsmodels.nonparametric.smoothers_lowess import lowess
    statsmodels_installed = True
except BaseException:
    statsmodels_installed = False

from hyperspy.signal import BaseSignal
from hyperspy._signals.common_signal1d import CommonSignal1D
from hyperspy.signal_tools import SpikesRemoval
from hyperspy.models.model1d import Model1D


from hyperspy.defaults_parser import preferences
from hyperspy.signal_tools import (
    Signal1DCalibration,
    SmoothingSavitzkyGolay,
    SmoothingLowess,
    SmoothingTV,
    ButterworthFilter)
from hyperspy.ui_registry import DISPLAY_DT, TOOLKIT_DT
from hyperspy.misc.tv_denoise import _tv_denoise_1d
from hyperspy.signal_tools import BackgroundRemoval
from hyperspy.decorators import interactive_range_selector
from hyperspy.signal_tools import IntegrateArea, _get_background_estimator
from hyperspy._signals.lazy import LazySignal
from hyperspy.docstrings.signal1d import CROP_PARAMETER_DOC
from hyperspy.docstrings.signal import SHOW_PROGRESSBAR_ARG, PARALLEL_ARG, MAX_WORKERS_ARG


_logger = logging.getLogger(__name__)


def find_peaks_ohaver(y, x=None, slope_thresh=0., amp_thresh=None,
                      medfilt_radius=5, maxpeakn=30000, peakgroup=10,
                      subchannel=True,):
    """Find peaks along a 1D line.

    Function to locate the positive peaks in a noisy x-y data set.
    Detects peaks by looking for downward zero-crossings in the first
    derivative that exceed 'slope_thresh'.
    Returns an array containing position, height, and width of each peak.
    Sorted by position.
    'slope_thresh' and 'amp_thresh', control sensitivity: higher values
    will neglect wider peaks (slope) and smaller features (amp),
    respectively.

    Parameters
    ----------

    y : array
        1D input array, e.g. a spectrum
    x : array (optional)
        1D array describing the calibration of y (must have same shape as y)
    slope_thresh : float (optional)
                   1st derivative threshold to count the peak;
                   higher values will neglect broader features;
                   default is set to 0.
    amp_thresh : float (optional)
                 intensity threshold below which peaks are ignored;
                 higher values will neglect smaller features;
                 default is set to 10% of max(y).
    medfilt_radius : int (optional)
                     median filter window to apply to smooth the data
                     (see scipy.signal.medfilt);
                     if 0, no filter will be applied;
                     default is set to 5.
    peakgroup : int (optional)
                number of points around the "top part" of the peak that
                are taken to estimate the peak height; for spikes or
                very narrow peaks, keep PeakGroup=1 or 2; for broad or
                noisy peaks, make PeakGroup larger to reduce the effect
                of noise;
                default is set to 10.
    maxpeakn : int (optional)
              number of maximum detectable peaks;
              default is set to 30000.
    subchannel : bool (optional)
             default is set to True.

    Returns
    -------
    P : structured array of shape (npeaks)
        contains fields: 'position', 'width', and 'height' for each peak.

    Examples
    --------
    >>> x = np.arange(0,50,0.01)
    >>> y = np.cos(x)
    >>> peaks = find_peaks_ohaver(y, x, 0, 0)

    Notes
    -----
    Original code from T. C. O'Haver, 1995.
    Version 2  Last revised Oct 27, 2006 Converted to Python by
    Michael Sarahan, Feb 2011.
    Revised to handle edges better.  MCS, Mar 2011
    """

    if x is None:
        x = np.arange(len(y), dtype=np.int64)
    if not amp_thresh:
        amp_thresh = 0.1 * y.max()
    peakgroup = np.round(peakgroup)
    if medfilt_radius:
        d = np.gradient(scipy.signal.medfilt(y, medfilt_radius))
    else:
        d = np.gradient(y)
    n = np.round(peakgroup / 2 + 1)
    peak_dt = np.dtype([('position', np.float),
                        ('height', np.float),
                        ('width', np.float)])
    P = np.array([], dtype=peak_dt)
    peak = 0
    for j in range(len(y) - 4):
        if np.sign(d[j]) > np.sign(d[j + 1]):  # Detects zero-crossing
            if np.sign(d[j + 1]) == 0:
                continue
            # if slope of derivative is larger than slope_thresh
            if d[j] - d[j + 1] > slope_thresh:
                # if height of peak is larger than amp_thresh
                if y[j] > amp_thresh:
                    # the next section is very slow, and actually messes
                    # things up for images (discrete pixels),
                    # so by default, don't do subchannel precision in the
                    # 1D peakfind step.
                    if subchannel:
                        xx = np.zeros(peakgroup)
                        yy = np.zeros(peakgroup)
                        s = 0
                        for k in range(peakgroup):
                            groupindex = int(j + k - n + 1)
                            if groupindex < 1:
                                xx = xx[1:]
                                yy = yy[1:]
                                s += 1
                                continue
                            elif groupindex > y.shape[0] - 1:
                                xx = xx[:groupindex - 1]
                                yy = yy[:groupindex - 1]
                                break
                            xx[k - s] = x[groupindex]
                            yy[k - s] = y[groupindex]
                        avg = np.average(xx)
                        stdev = np.std(xx)
                        xxf = (xx - avg) / stdev
                        # Fit parabola to log10 of sub-group with
                        # centering and scaling
                        yynz = yy != 0
                        coef = np.polyfit(
                            xxf[yynz], np.log10(np.abs(yy[yynz])), 2)
                        c1 = coef[2]
                        c2 = coef[1]
                        c3 = coef[0]
                        with np.errstate(invalid='ignore'):
                            width = np.linalg.norm(stdev * 2.35703 /
                                                   (np.sqrt(2) * np.sqrt(-1 *
                                                                         c3)))
                        # if the peak is too narrow for least-squares
                        # technique to work  well, just use the max value
                        # of y in the sub-group of points near peak.
                        if peakgroup < 7:
                            height = np.max(yy)
                            position = xx[np.argmin(np.abs(yy - height))]
                        else:
                            position = - ((stdev * c2 / (2 * c3)) - avg)
                            height = np.exp(c1 - c3 * (c2 / (2 * c3)) ** 2)
                    # Fill results array P. One row for each peak
                    # detected, containing the
                    # peak position (x-value) and peak height (y-value).
                    else:
                        position = x[j]
                        height = y[j]
                        # no way to know peak width without
                        # the above measurements.
                        width = 0
                    if (not np.isnan(position) and 0 < position < x[-1]):
                        P = np.hstack((P,
                                       np.array([(position, height, width)],
                                                dtype=peak_dt)))
                        peak += 1
    # return only the part of the array that contains peaks
    # (not the whole maxpeakn x 3 array)
    if len(P) > maxpeakn:
        minh = np.sort(P['height'])[-maxpeakn]
        P = P[P['height'] >= minh]

    # Sorts the values as a function of position
    P.sort(0)

    return P


def interpolate1D(number_of_interpolation_points, data):
    ip = number_of_interpolation_points
    ch = len(data)
    old_ax = np.linspace(0, 100, ch)
    new_ax = np.linspace(0, 100, ch * ip - (ip - 1))
    interpolator = scipy.interpolate.interp1d(old_ax, data)
    return interpolator(new_ax)


def _estimate_shift1D(data, **kwargs):
    mask = kwargs.get('mask', None)
    ref = kwargs.get('ref', None)
    interpolate = kwargs.get('interpolate', True)
    ip = kwargs.get('ip', 5)
    data_slice = kwargs.get('data_slice', slice(None))
    if bool(mask):
        # asarray is required for consistensy as argmax
        # returns a numpy scalar array
        return np.asarray(np.nan)
    data = data[data_slice]
    if interpolate is True:
        data = interpolate1D(ip, data)
    return np.argmax(np.correlate(ref, data, 'full')) - len(ref) + 1


def _shift1D(data, **kwargs):
    shift = kwargs.get('shift', 0.)
    original_axis = kwargs.get('original_axis', None)
    fill_value = kwargs.get('fill_value', np.nan)
    kind = kwargs.get('kind', 'linear')
    offset = kwargs.get('offset', 0.)
    scale = kwargs.get('scale', 1.)
    size = kwargs.get('size', 2)
    if np.isnan(shift) or shift == 0:
        return data
    axis = np.linspace(offset, offset + scale * (size - 1), size)

    si = sp.interpolate.interp1d(original_axis,
                                 data,
                                 bounds_error=False,
                                 fill_value=fill_value,
                                 kind=kind)
    offset = float(offset - shift)
    axis = np.linspace(offset, offset + scale * (size - 1), size)
    return si(axis)


class Signal1D(BaseSignal, CommonSignal1D):

    """
    """
    _signal_dimension = 1

    def __init__(self, *args, **kwargs):
        super().__init__(*args, **kwargs)
        if self.axes_manager.signal_dimension != 1:
            self.axes_manager.set_signal_dimension(1)

    def _spikes_diagnosis(self, signal_mask=None,
                          navigation_mask=None):
        """Plots a histogram to help in choosing the threshold for
        spikes removal.

        Parameters
        ----------
        signal_mask : boolean array
            Restricts the operation to the signal locations not marked
            as True (masked)
        navigation_mask : boolean array
            Restricts the operation to the navigation locations not
            marked as True (masked).

        See also
        --------
        spikes_removal_tool

        """
        self._check_signal_dimension_equals_one()
        dc = self.data
        if signal_mask is not None:
            dc = dc[..., ~signal_mask]
        if navigation_mask is not None:
            dc = dc[~navigation_mask, :]
        der = np.abs(np.diff(dc, 1, -1))
        n = ((~navigation_mask).sum() if navigation_mask else
             self.axes_manager.navigation_size)

        # arbitrary cutoff for number of spectra necessary before histogram
        # data is compressed by finding maxima of each spectrum
        tmp = BaseSignal(der) if n < 2000 else BaseSignal(
            np.ravel(der.max(-1)))

        # get histogram signal using smart binning and plot
        tmph = tmp.get_histogram()
        tmph.plot()

        # Customize plot appearance
        plt.gca().set_title('')
        plt.gca().fill_between(tmph.axes_manager[0].axis,
                               tmph.data,
                               facecolor='#fddbc7',
                               interpolate=True,
                               color='none')
        ax = tmph._plot.signal_plot.ax
        axl = tmph._plot.signal_plot.ax_lines[0]
        axl.set_line_properties(color='#b2182b')
        plt.xlabel('Derivative magnitude')
        plt.ylabel('Log(Counts)')
        ax.set_yscale('log')
        ax.set_ylim(10 ** -1, plt.ylim()[1])
        ax.set_xlim(plt.xlim()[0], 1.1 * plt.xlim()[1])
        plt.draw()

    def spikes_removal_tool(self, signal_mask=None,
                            navigation_mask=None, display=True, toolkit=None):
        """Graphical interface to remove spikes from EELS spectra.

        Parameters
        ----------
        signal_mask : boolean array
            Restricts the operation to the signal locations not marked
            as True (masked)
        navigation_mask : boolean array
            Restricts the operation to the navigation locations not
            marked as True (masked)
        %s
        %s

        See also
        --------
        _spikes_diagnosis

        """
        self._check_signal_dimension_equals_one()
        sr = SpikesRemoval(self,
                           navigation_mask=navigation_mask,
                           signal_mask=signal_mask)
        return sr.gui(display=display, toolkit=toolkit)
    spikes_removal_tool.__doc__ %= (DISPLAY_DT, TOOLKIT_DT)

    def create_model(self, dictionary=None):
        """Create a model for the current data.

        Returns
        -------
        model : `Model1D` instance.

        """

        model = Model1D(self, dictionary=dictionary)
        return model

    def shift1D(
        self,
        shift_array,
        interpolation_method='linear',
        crop=True,
        expand=False,
        fill_value=np.nan,
        parallel=None,
        show_progressbar=None,
        max_workers=None,
    ):
        """Shift the data in place over the signal axis by the amount specified
        by an array.

        Parameters
        ----------
        shift_array : numpy array
            An array containing the shifting amount. It must have
            `axes_manager._navigation_shape_in_array` shape.
        interpolation_method : str or int
            Specifies the kind of interpolation as a string ('linear',
            'nearest', 'zero', 'slinear', 'quadratic, 'cubic') or as an
            integer specifying the order of the spline interpolator to
            use.
        %s
        expand : bool
            If True, the data will be expanded to fit all data after alignment.
            Overrides `crop`.
        fill_value : float
            If crop is False fill the data outside of the original
            interval with the given value where needed.
        %s
        %s
        %s

        Raises
        ------
        SignalDimensionError
            If the signal dimension is not 1.
        """
        if not np.any(shift_array):
            # Nothing to do, the shift array if filled with zeros
            return
        if show_progressbar is None:
            show_progressbar = preferences.General.show_progressbar
        self._check_signal_dimension_equals_one()
        axis = self.axes_manager.signal_axes[0]

        # Figure out min/max shifts, and translate to shifts in index as well
        minimum, maximum = np.nanmin(shift_array), np.nanmax(shift_array)
        if minimum < 0:
            ihigh = 1 + axis.value2index(
                axis.high_value + minimum,
                rounding=math.floor)
        else:
            ihigh = axis.high_index + 1
        if maximum > 0:
            ilow = axis.value2index(axis.offset + maximum,
                                    rounding=math.ceil)
        else:
            ilow = axis.low_index
        if expand:
            if self._lazy:
                ind = axis.index_in_array
                pre_shape = list(self.data.shape)
                post_shape = list(self.data.shape)
                pre_chunks = list(self.data.chunks)
                post_chunks = list(self.data.chunks)

                pre_shape[ind] = axis.high_index - ihigh + 1
                post_shape[ind] = ilow - axis.low_index
                for chunks, shape in zip((pre_chunks, post_chunks),
                                         (pre_shape, post_shape)):
                    maxsize = min(np.max(chunks[ind]), shape[ind])
                    num = np.ceil(shape[ind] / maxsize)
                    chunks[ind] = tuple(len(ar) for ar in
                                        np.array_split(np.arange(shape[ind]),
                                                       num))
                pre_array = da.full(tuple(pre_shape),
                                    fill_value,
                                    chunks=tuple(pre_chunks))

                post_array = da.full(tuple(post_shape),
                                     fill_value,
                                     chunks=tuple(post_chunks))

                self.data = da.concatenate((pre_array, self.data, post_array),
                                           axis=ind)
            else:
                padding = []
                for i in range(self.data.ndim):
                    if i == axis.index_in_array:
                        padding.append((axis.high_index - ihigh + 1,
                                        ilow - axis.low_index))
                    else:
                        padding.append((0, 0))
                self.data = np.pad(self.data, padding, mode='constant',
                                   constant_values=(fill_value,))
            axis.offset += minimum
            axis.size += axis.high_index - ihigh + 1 + ilow - axis.low_index

        self._map_iterate(_shift1D, (('shift', shift_array.ravel()),),
                          original_axis=axis.axis,
                          fill_value=fill_value,
                          kind=interpolation_method,
                          offset=axis.offset,
                          scale=axis.scale,
                          size=axis.size,
                          show_progressbar=show_progressbar,
                          parallel=parallel,
                          max_workers=max_workers,
                          ragged=False)

        if crop and not expand:
            _logger.debug("Cropping %s from index %i to %i"
                          % (self, ilow, ihigh))
            self.crop(axis.index_in_axes_manager,
                      ilow,
                      ihigh)

        self.events.data_changed.trigger(obj=self)
    shift1D.__doc__ %= (CROP_PARAMETER_DOC, SHOW_PROGRESSBAR_ARG, PARALLEL_ARG, MAX_WORKERS_ARG)

    def interpolate_in_between(
        self,
        start,
        end,
        delta=3,
        show_progressbar=None,
        parallel=None,
        max_workers=None,
        **kwargs,
    ):
        """Replace the data in a given range by interpolation.
        The operation is performed in place.

        Parameters
        ----------
        start, end : int or float
            The limits of the interval. If int they are taken as the
            axis index. If float they are taken as the axis value.
        delta : int or float
            The windows around the (start, end) to use for interpolation
        %s
        %s
        %s
        **kwargs :
            All extra keyword arguments are passed to
            :py:func:`scipy.interpolate.interp1d`. See the function documentation
            for details.

        Raises
        ------
        SignalDimensionError
            If the signal dimension is not 1.
        """
        if show_progressbar is None:
            show_progressbar = preferences.General.show_progressbar
        self._check_signal_dimension_equals_one()
        axis = self.axes_manager.signal_axes[0]
        i1 = axis._get_index(start)
        i2 = axis._get_index(end)
        if isinstance(delta, float):
            delta = int(delta / axis.scale)
        i0 = int(np.clip(i1 - delta, 0, np.inf))
        i3 = int(np.clip(i2 + delta, 0, axis.size))

        def interpolating_function(dat):
            dat_int = sp.interpolate.interp1d(
                list(range(i0, i1)) + list(range(i2, i3)),
                dat[i0:i1].tolist() + dat[i2:i3].tolist(),
                **kwargs)
            dat[i1:i2] = dat_int(list(range(i1, i2)))
            return dat
        self._map_iterate(interpolating_function,
                          ragged=False,
                          parallel=parallel,
                          show_progressbar=show_progressbar,
                          max_workers=max_workers)
        self.events.data_changed.trigger(obj=self)

    interpolate_in_between.__doc__ %= (SHOW_PROGRESSBAR_ARG, PARALLEL_ARG, MAX_WORKERS_ARG)

    def _check_navigation_mask(self, mask):
        if mask is not None:
            if not isinstance(mask, BaseSignal):
                raise ValueError("mask must be a BaseSignal instance.")
            elif mask.axes_manager.signal_dimension not in (0, 1):
                raise ValueError("mask must be a BaseSignal "
                                 "with signal_dimension equal to 1")
            elif (mask.axes_manager.navigation_dimension !=
                  self.axes_manager.navigation_dimension):
                raise ValueError("mask must be a BaseSignal with the same "
                                 "navigation_dimension as the current signal.")

    def estimate_shift1D(
        self,
        start=None,
        end=None,
        reference_indices=None,
        max_shift=None,
        interpolate=True,
        number_of_interpolation_points=5,
        mask=None,
        show_progressbar=None,
        parallel=None,
        max_workers=None,
    ):
        """Estimate the shifts in the current signal axis using
        cross-correlation.
        This method can only estimate the shift by comparing
        unidimensional features that should not change the position in
        the signal axis. To decrease the memory usage, the time of
        computation and the accuracy of the results it is convenient to
        select the feature of interest providing sensible values for
        `start` and `end`. By default interpolation is used to obtain
        subpixel precision.

        Parameters
        ----------
        start, end : int, float or None
            The limits of the interval. If int they are taken as the
            axis index. If float they are taken as the axis value.
        reference_indices : tuple of ints or None
            Defines the coordinates of the spectrum that will be used
            as eference. If None the spectrum at the current
            coordinates is used for this purpose.
        max_shift : int
            "Saturation limit" for the shift.
        interpolate : bool
            If True, interpolation is used to provide sub-pixel
            accuracy.
        number_of_interpolation_points : int
            Number of interpolation points. Warning: making this number
            too big can saturate the memory
        mask : `BaseSignal` of bool.
            It must have signal_dimension = 0 and navigation_shape equal to the
            current signal. Where mask is True the shift is not computed
            and set to nan.
        %s
        %s
        %s

        Returns
        -------
        An array with the result of the estimation in the axis units.
        Although the computation is performed in batches if the signal is
        lazy, the result is computed in memory because it depends on the
        current state of the axes that could change later on in the workflow.

        Raises
        ------
        SignalDimensionError
            If the signal dimension is not 1.
        """
        if show_progressbar is None:
            show_progressbar = preferences.General.show_progressbar
        self._check_signal_dimension_equals_one()
        ip = number_of_interpolation_points + 1
        axis = self.axes_manager.signal_axes[0]
        self._check_navigation_mask(mask)
        # we compute for now
        if isinstance(start, da.Array):
            start = start.compute()
        if isinstance(end, da.Array):
            end = end.compute()
        i1, i2 = axis._get_index(start), axis._get_index(end)
        if reference_indices is None:
            reference_indices = self.axes_manager.indices
        ref = self.inav[reference_indices].data[i1:i2]

        if interpolate is True:
            ref = interpolate1D(ip, ref)
        iterating_kwargs = ()
        if mask is not None:
            iterating_kwargs += (('mask', mask),)
        shift_signal = self._map_iterate(
            _estimate_shift1D,
            iterating_kwargs=iterating_kwargs,
            data_slice=slice(i1, i2),
            ref=ref,
            ip=ip,
            interpolate=interpolate,
            ragged=False,
            parallel=parallel,
            inplace=False,
            show_progressbar=show_progressbar,
            max_workers=max_workers,
        )
        shift_array = shift_signal.data
        if max_shift is not None:
            if interpolate is True:
                max_shift *= ip
            shift_array.clip(-max_shift, max_shift)
        if interpolate is True:
            shift_array = shift_array / ip
        shift_array *= axis.scale
        if self._lazy:
            # We must compute right now because otherwise any changes to the
            # axes_manager of the signal later in the workflow may result in
            # a wrong shift_array
            shift_array = shift_array.compute()
        return shift_array

    estimate_shift1D.__doc__ %= (SHOW_PROGRESSBAR_ARG, PARALLEL_ARG, MAX_WORKERS_ARG)

    def align1D(self,
                start=None,
                end=None,
                reference_indices=None,
                max_shift=None,
                interpolate=True,
                number_of_interpolation_points=5,
                interpolation_method='linear',
                crop=True,
                expand=False,
                fill_value=np.nan,
                also_align=None,
                mask=None,
                show_progressbar=None):
        """Estimate the shifts in the signal axis using
        cross-correlation and use the estimation to align the data in place.
        This method can only estimate the shift by comparing
        unidimensional
        features that should not change the position.

        To decrease memory usage, time of computation and improve
        accuracy it is convenient to select the feature of interest
        setting the `start` and `end` keywords. By default interpolation is
        used to obtain subpixel precision.

        Parameters
        ----------
        start, end : int, float or None
            The limits of the interval. If int they are taken as the
            axis index. If float they are taken as the axis value.
        reference_indices : tuple of ints or None
            Defines the coordinates of the spectrum that will be used
            as eference. If None the spectrum at the current
            coordinates is used for this purpose.
        max_shift : int
            "Saturation limit" for the shift.
        interpolate : bool
            If True, interpolation is used to provide sub-pixel
            accuracy.
        number_of_interpolation_points : int
            Number of interpolation points. Warning: making this number
            too big can saturate the memory
        interpolation_method : str or int
            Specifies the kind of interpolation as a string ('linear',
            'nearest', 'zero', 'slinear', 'quadratic, 'cubic') or as an
            integer specifying the order of the spline interpolator to
            use.
        %s
        expand : bool
            If True, the data will be expanded to fit all data after alignment.
            Overrides `crop`.
        fill_value : float
            If crop is False fill the data outside of the original
            interval with the given value where needed.
        also_align : list of signals, None
            A list of BaseSignal instances that has exactly the same
            dimensions as this one and that will be aligned using the shift map
            estimated using the this signal.
        mask : `BaseSignal` or bool data type.
            It must have signal_dimension = 0 and navigation_shape equal to the
            current signal. Where mask is True the shift is not computed
            and set to nan.
        %s

        Returns
        -------
        An array with the result of the estimation.

        Raises
        ------
        SignalDimensionError
            If the signal dimension is not 1.

        See also
        --------
        estimate_shift1D
        """
        if also_align is None:
            also_align = []
        self._check_signal_dimension_equals_one()
        if self._lazy:
            _logger.warning('In order to properly expand, the lazy '
                            'reference signal will be read twice (once to '
                            'estimate shifts, and second time to shift '
                            'appropriatelly), which might take a long time. '
                            'Use expand=False to only pass through the data '
                            'once.')
        shift_array = self.estimate_shift1D(
            start=start,
            end=end,
            reference_indices=reference_indices,
            max_shift=max_shift,
            interpolate=interpolate,
            number_of_interpolation_points=number_of_interpolation_points,
            mask=mask,
            show_progressbar=show_progressbar)
        signals_to_shift = [self] + also_align
        for signal in signals_to_shift:
            signal.shift1D(shift_array=shift_array,
                           interpolation_method=interpolation_method,
                           crop=crop,
                           fill_value=fill_value,
                           expand=expand,
                           show_progressbar=show_progressbar)
    align1D.__doc__ %= (CROP_PARAMETER_DOC, SHOW_PROGRESSBAR_ARG)

    def integrate_in_range(self, signal_range='interactive',
                           display=True, toolkit=None):
        """Sums the spectrum over an energy range, giving the integrated
        area.
        The energy range can either be selected through a GUI or the command
        line.

        Parameters
        ----------
        signal_range : a tuple of this form (l, r) or "interactive"
            l and r are the left and right limits of the range. They can be
            numbers or None, where None indicates the extremes of the interval.
            If l and r are floats the `signal_range` will be in axis units (for
            example eV). If l and r are integers the `signal_range` will be in
            index units. When `signal_range` is "interactive" (default) the
            range is selected using a GUI. Note that ROIs can be used
            in place of a tuple.

        Returns
        --------
        integrated_spectrum : `BaseSignal` subclass

        See Also
        --------
        integrate_simpson

        Examples
        --------
        Using the GUI

        >>> s = hs.signals.Signal1D(range(1000))
        >>> s.integrate_in_range() #doctest: +SKIP

        Using the CLI

        >>> s_int = s.integrate_in_range(signal_range=(560,None))

        Selecting a range in the axis units, by specifying the
        signal range with floats.

        >>> s_int = s.integrate_in_range(signal_range=(560.,590.))

        Selecting a range using the index, by specifying the
        signal range with integers.

        >>> s_int = s.integrate_in_range(signal_range=(100,120))
        """
        from hyperspy.misc.utils import deprecation_warning
        msg = (
            "The `Signal1D.integrate_in_range` method is deprecated and will "
            "be removed in v2.0. Use a `roi.SpanRoi` followed by `integrate1D` "
            "instead.")
        deprecation_warning(msg)

        if signal_range == 'interactive':
            self_copy = self.deepcopy()
            ia = IntegrateArea(self_copy, signal_range)
            ia.gui(display=display, toolkit=toolkit)
            integrated_signal1D = self_copy
        else:
            integrated_signal1D = self._integrate_in_range_commandline(
                signal_range)
        return integrated_signal1D

    def _integrate_in_range_commandline(self, signal_range):
        e1 = signal_range[0]
        e2 = signal_range[1]
        integrated_signal1D = self.isig[e1:e2].integrate1D(-1)
        return integrated_signal1D

    def calibrate(self, display=True, toolkit=None):
        """
        Calibrate the spectral dimension using a gui.
        It displays a window where the new calibration can be set by:

        * setting the values of offset, units and scale directly
        * or selecting a range by dragging the mouse on the spectrum figure
          and setting the new values for the given range limits

        Parameters
        ----------
        %s
        %s

        Notes
        -----
        For this method to work the output_dimension must be 1.

        Raises
        ------
        SignalDimensionError
            If the signal dimension is not 1.
        """
        self._check_signal_dimension_equals_one()
        calibration = Signal1DCalibration(self)
        return calibration.gui(display=display, toolkit=toolkit)

    calibrate.__doc__ %= (DISPLAY_DT, TOOLKIT_DT)

    def smooth_savitzky_golay(
        self,
        polynomial_order=None,
        window_length=None,
        differential_order=0,
        parallel=None,
        max_workers=None,
        display=True,
        toolkit=None,
    ):
        """
        Apply a Savitzky-Golay filter to the data in place.
        If `polynomial_order` or `window_length` or `differential_order` are
        None the method is run in interactive mode.

        Parameters
        ----------
        polynomial_order : int, optional
            The order of the polynomial used to fit the samples.
            `polyorder` must be less than `window_length`.
        window_length : int, optional
            The length of the filter window (i.e. the number of coefficients).
            `window_length` must be a positive odd integer.
        differential_order: int, optional
            The order of the derivative to compute.  This must be a
            nonnegative integer.  The default is 0, which means to filter
            the data without differentiating.
        %s
        %s
        %s
        %s

        Notes
        -----
        More information about the filter in `scipy.signal.savgol_filter`.
        """
        self._check_signal_dimension_equals_one()
        if (polynomial_order is not None and
                window_length is not None):
            axis = self.axes_manager.signal_axes[0]
            self.map(savgol_filter, window_length=window_length,
                     polyorder=polynomial_order, deriv=differential_order,
                     delta=axis.scale, ragged=False, parallel=parallel, max_workers=max_workers)
        else:
            # Interactive mode
            smoother = SmoothingSavitzkyGolay(self)
            smoother.differential_order = differential_order
            if polynomial_order is not None:
                smoother.polynomial_order = polynomial_order
            if window_length is not None:
                smoother.window_length = window_length
            return smoother.gui(display=display, toolkit=toolkit)

    smooth_savitzky_golay.__doc__ %= (PARALLEL_ARG, MAX_WORKERS_ARG, DISPLAY_DT, TOOLKIT_DT)

    def smooth_lowess(
        self,
        smoothing_parameter=None,
        number_of_iterations=None,
        show_progressbar=None,
        parallel=None,
        max_workers=None,
        display=True,
        toolkit=None,
    ):
        """
        Lowess data smoothing in place.
        If `smoothing_parameter` or `number_of_iterations` are None the method
        is run in interactive mode.

        Parameters
        ----------
        smoothing_parameter: float or None
            Between 0 and 1. The fraction of the data used
            when estimating each y-value.
        number_of_iterations: int or None
            The number of residual-based reweightings
            to perform.
        %s
        %s
        %s
        %s
        %s

        Raises
        ------
        SignalDimensionError
            If the signal dimension is not 1.
        ImportError
            If statsmodels is not installed.

        Notes
        -----
        This method uses the lowess algorithm from the `statsmodels` library,
        which needs to be installed to use this method.
        """
        if not statsmodels_installed:
            raise ImportError("statsmodels is not installed. This package is "
                              "required for this feature.")
        self._check_signal_dimension_equals_one()
        if smoothing_parameter is None or number_of_iterations is None:
            smoother = SmoothingLowess(self)
            if smoothing_parameter is not None:
                smoother.smoothing_parameter = smoothing_parameter
            if number_of_iterations is not None:
                smoother.number_of_iterations = number_of_iterations
            return smoother.gui(display=display, toolkit=toolkit)
        else:
            self.map(lowess,
                     exog=self.axes_manager[-1].axis,
                     frac=smoothing_parameter,
                     it=number_of_iterations,
                     is_sorted=True,
                     return_sorted=False,
                     show_progressbar=show_progressbar,
                     ragged=False,
                     parallel=parallel,
                     max_workers=max_workers)
    smooth_lowess.__doc__ %= (SHOW_PROGRESSBAR_ARG, PARALLEL_ARG, MAX_WORKERS_ARG, DISPLAY_DT, TOOLKIT_DT)

    def smooth_tv(
        self,
        smoothing_parameter=None,
        show_progressbar=None,
        parallel=None,
        max_workers=None,
        display=True,
        toolkit=None,
    ):
        """
        Total variation data smoothing in place.

        Parameters
        ----------
        smoothing_parameter: float or None
           Denoising weight relative to L2 minimization. If None the method
           is run in interactive mode.
        %s
        %s
        %s
        %s
        %s

        Raises
        ------
        SignalDimensionError
            If the signal dimension is not 1.
        """
        self._check_signal_dimension_equals_one()
        if smoothing_parameter is None:
            smoother = SmoothingTV(self)
            return smoother.gui(display=display, toolkit=toolkit)
        else:
            self.map(_tv_denoise_1d, weight=smoothing_parameter,
                     ragged=False,
                     show_progressbar=show_progressbar,
                     parallel=parallel,
                     max_workers=max_workers)

    smooth_tv.__doc__ %= (SHOW_PROGRESSBAR_ARG, PARALLEL_ARG, MAX_WORKERS_ARG, DISPLAY_DT, TOOLKIT_DT)

    def filter_butterworth(self,
                           cutoff_frequency_ratio=None,
                           type='low',
                           order=2, display=True, toolkit=None):
        """
        Butterworth filter in place.

        Parameters
        ----------
        %s
        %s

        Raises
        ------
        SignalDimensionError
            If the signal dimension is not 1.
        """
        self._check_signal_dimension_equals_one()
        smoother = ButterworthFilter(self)
        if cutoff_frequency_ratio is not None:
            smoother.cutoff_frequency_ratio = cutoff_frequency_ratio
            smoother.type = type
            smoother.order = order
            smoother.apply()
        else:
            return smoother.gui(display=display, toolkit=toolkit)

    filter_butterworth.__doc__ %= (DISPLAY_DT, TOOLKIT_DT)

    def _remove_background_cli(
            self, signal_range, background_estimator, fast=True,
            zero_fill=False, show_progressbar=None, model=None,
            return_model=False):
        """ See :py:meth:`~hyperspy._signal1d.signal1D.remove_background`. """
        if model is None:
            from hyperspy.models.model1d import Model1D
            model = Model1D(self)
        if background_estimator not in model:
            model.append(background_estimator)
        background_estimator.estimate_parameters(
            self,
            signal_range[0],
            signal_range[1],
            only_current=False)

        if not fast:
            model.set_signal_range(signal_range[0], signal_range[1])
            model.multifit(show_progressbar=show_progressbar,
                           iterpath='serpentine')
            model.reset_signal_range()

        if self._lazy:
            result = self - model.as_signal(show_progressbar=show_progressbar)
        else:
            try:
                axis = self.axes_manager.signal_axes[0]
                scale_factor = axis.scale if self.metadata.Signal.binned else 1
                bkg = background_estimator.function_nd(axis.axis) * scale_factor
                result = self - bkg
            except MemoryError:
                result = self - model.as_signal(
                    show_progressbar=show_progressbar)

        if zero_fill:
            if self._lazy:
                low_idx = result.axes_manager[-1].value2index(signal_range[0])
                z = da.zeros(low_idx, chunks=(low_idx,))
                cropped_da = result.data[low_idx:]
                result.data = da.concatenate([z, cropped_da])
            else:
                result.isig[:signal_range[0]] = 0
        if return_model:
            if fast:
                # Calculate the variance for each navigation position only when
                # using fast, otherwise the chisq is already calculated when
                # doing the multifit
                d = result.data[..., np.where(model.channel_switches)[0]]
                variance = model._get_variance(only_current=False)
                d *= d / (1. * variance)  # d = difference^2 / variance.
                model.chisq.data = d.sum(-1)
            result = (result, model)
        return result

    def remove_background(
            self,
            signal_range='interactive',
            background_type='Power Law',
            polynomial_order=2,
            fast=True,
            zero_fill=False,
            plot_remainder=True,
            show_progressbar=None,
            return_model=False,
            display=True,
            toolkit=None):
        """
        Remove the background, either in place using a gui or returned as a new
        spectrum using the command line. The fast option is not accurate for
        most background type - except Gaussian, Offset and Power law - but it
        is useful to estimate the initial fitting parameters before performing
        a full fit.

        Parameters
        ----------
        signal_range : "interactive", tuple of ints or floats, optional
            If this argument is not specified, the signal range has to be
            selected using a GUI. And the original spectrum will be replaced.
            If tuple is given, the a spectrum will be returned.
        background_type : str
            The type of component which should be used to fit the background.
<<<<<<< HEAD
            Possible components: Gaussian, Lorentzian, Offset, Polynomial,
=======
            Possible components:  Gaussian, Lorentzian, Offset, Polynomial,
>>>>>>> df2af64a
            PowerLaw, Exponential, SkewNormal, Voigt.
            If Polynomial is used, the polynomial order can be specified
        polynomial_order : int, default 2
            Specify the polynomial order if a Polynomial background is used.
        fast : bool
            If True, perform an approximative estimation of the parameters.
            If False, the signal is fitted using non-linear least squares
            afterwards.This is slower compared to the estimation but
            possibly more accurate.
        zero_fill : bool
            If True, all spectral channels lower than the lower bound of the
            fitting range will be set to zero (this is the default behavior
            of Gatan's DigitalMicrograph). Setting this value to False
            allows for inspection of the quality of background fit throughout
            the pre-fitting region.
        plot_remainder : bool
            If True, add a (green) line previewing the remainder signal after
            background removal. This preview is obtained from a Fast calculation
            so the result may be different if a NLLS calculation is finally
            performed.
        return_model : bool
            If True, the background model is returned. The chi² can be obtained
            from this model using
            :py:meth:`~hyperspy.models.model1d.Model1D.chisqd`.
        %s
        %s
        %s

        Returns
        -------
        {None, signal, background_model or (signal, background_model)}
            If signal_range is not 'interactive', the background substracted
            signal is returned. If return_model is True, returns the background
            model.

        Examples
        --------
        Using gui, replaces spectrum s

        >>> s = hs.signals.Signal1D(range(1000))
        >>> s.remove_background() #doctest: +SKIP

        Using command line, returns a Signal1D:

        >>> s.remove_background(signal_range=(400,450),
                                background_type='PowerLaw')
        <Signal1D, title: , dimensions: (|1000)>

        Using a full model to fit the background:

        >>> s.remove_background(signal_range=(400,450), fast=False)
        <Signal1D, title: , dimensions: (|1000)>

        Returns background substracted and the model:

        >>> s.remove_background(signal_range=(400,450),
                                fast=False,
                                return_model=True)
        (<Signal1D, title: , dimensions: (|1000)>, <Model1D>)

        Raises
        ------
        SignalDimensionError
            If the signal dimension is not 1.
        """

        self._check_signal_dimension_equals_one()
        # Create model here, so that we can return it
        from hyperspy.models.model1d import Model1D
        model = Model1D(self)
        if signal_range == 'interactive':
            br = BackgroundRemoval(self, background_type=background_type,
                                   polynomial_order=polynomial_order,
                                   fast=fast,
                                   plot_remainder=plot_remainder,
                                   show_progressbar=show_progressbar,
                                   zero_fill=zero_fill,
                                   model=model)
            br.gui(display=display, toolkit=toolkit)
            if return_model:
                return model
        else:
            background_estimator = _get_background_estimator(
                background_type, polynomial_order)[0]
            result = self._remove_background_cli(
                signal_range=signal_range,
                background_estimator=background_estimator,
                fast=fast,
                zero_fill=zero_fill,
                show_progressbar=show_progressbar,
                model=model,
                return_model=return_model)
            return result
    remove_background.__doc__ %= (SHOW_PROGRESSBAR_ARG, DISPLAY_DT, TOOLKIT_DT)

    @interactive_range_selector
    def crop_signal1D(self, left_value=None, right_value=None,):
        """Crop in place the spectral dimension.

        Parameters
        ----------
        left_value, righ_value : int, float or None
            If int the values are taken as indices. If float they are
            converted to indices using the spectral axis calibration.
            If left_value is None crops from the beginning of the axis.
            If right_value is None crops up to the end of the axis. If
            both are
            None the interactive cropping interface is activated
            enabling
            cropping the spectrum using a span selector in the signal
            plot.

        Raises
        ------
        SignalDimensionError
            If the signal dimension is not 1.
        """
        self._check_signal_dimension_equals_one()
        try:
            left_value, right_value = left_value
        except TypeError:
            # It was not a ROI, we carry on
            pass
        self.crop(axis=self.axes_manager.signal_axes[0].index_in_axes_manager,
                  start=left_value, end=right_value)

    def gaussian_filter(self, FWHM):
        """Applies a Gaussian filter in the spectral dimension in place.

        Parameters
        ----------
        FWHM : float
            The Full Width at Half Maximum of the gaussian in the
            spectral axis units

        Raises
        ------
        ValueError
            If FWHM is equal or less than zero.

        SignalDimensionError
            If the signal dimension is not 1.
        """
        self._check_signal_dimension_equals_one()
        if FWHM <= 0:
            raise ValueError(
                "FWHM must be greater than zero")
        axis = self.axes_manager.signal_axes[0]
        FWHM *= 1 / axis.scale
        self.map(gaussian_filter1d, sigma=FWHM / 2.35482, ragged=False)

    def hanning_taper(self, side='both', channels=None, offset=0):
        """Apply a hanning taper to the data in place.

        Parameters
        ----------
        side : 'left', 'right' or 'both'
            Specify which side to use.
        channels : None or int
            The number of channels to taper. If None 5% of the total
            number of channels are tapered.
        offset : int

        Returns
        -------
        channels

        Raises
        ------
        SignalDimensionError
            If the signal dimension is not 1.
        """
        if not np.issubdtype(self.data.dtype, np.floating):
            raise TypeError("The data dtype should be `float`. It can be "
                            "changed by using the `change_dtype('float')` "
                            "method of the signal.")

        # TODO: generalize it
        self._check_signal_dimension_equals_one()
        if channels is None:
            channels = int(round(len(self()) * 0.02))
            if channels < 20:
                channels = 20
        dc = self._data_aligned_with_axes
        if self._lazy and offset != 0:
            shp = dc.shape
            if len(shp) == 1:
                nav_shape = ()
                nav_chunks = ()
            else:
                nav_shape = shp[:-1]
                nav_chunks = dc.chunks[:-1]
            zeros = da.zeros(nav_shape + (offset,),
                             chunks=nav_chunks + ((offset,),))

        if side == 'left' or side == 'both':
            if self._lazy:
                tapered = dc[..., offset:channels + offset]
                tapered *= np.hanning(2 * channels)[:channels]
                therest = dc[..., channels + offset:]
                thelist = [] if offset == 0 else [zeros]
                thelist.extend([tapered, therest])
                dc = da.concatenate(thelist, axis=-1)
            else:
                dc[..., offset:channels + offset] *= (
                    np.hanning(2 * channels)[:channels])
                dc[..., :offset] *= 0.
        if side == 'right' or side == 'both':
            rl = None if offset == 0 else -offset
            if self._lazy:
                therest = dc[..., :-channels - offset]
                tapered = dc[..., -channels - offset:rl]
                tapered *= np.hanning(2 * channels)[-channels:]
                thelist = [therest, tapered]
                if offset != 0:
                    thelist.append(zeros)
                dc = da.concatenate(thelist, axis=-1)
            else:
                dc[..., -channels - offset:rl] *= (
                    np.hanning(2 * channels)[-channels:])
                if offset != 0:
                    dc[..., -offset:] *= 0.

        if self._lazy:
            self.data = dc
        self.events.data_changed.trigger(obj=self)
        return channels

    def find_peaks1D_ohaver(self, xdim=None,
                            slope_thresh=0,
                            amp_thresh=None,
                            subchannel=True,
                            medfilt_radius=5,
                            maxpeakn=30000,
                            peakgroup=10,
                            parallel=None,
                            max_workers=None):
        """Find positive peaks along a 1D Signal. It detects peaks by looking
        for downward zero-crossings in the first derivative that exceed
        'slope_thresh'.

        'slope_thresh' and 'amp_thresh', control sensitivity: higher
        values will neglect broad peaks (slope) and smaller features (amp),
        respectively.

        `peakgroup` is the number of points around the top of the peak
        that are taken to estimate the peak height. For spikes or very
        narrow peaks, set `peakgroup` to 1 or 2; for broad or noisy peaks,
        make `peakgroup` larger to reduce the effect of noise.

        Parameters
        ----------
        slope_thresh : float, optional
            1st derivative threshold to count the peak;
            higher values will neglect broader features;
            default is set to 0.
        amp_thresh : float, optional
            intensity threshold below which peaks are ignored;
            higher values will neglect smaller features;
            default is set to 10%% of max(y).
        medfilt_radius : int, optional
            median filter window to apply to smooth the data
            (see :py:func:`scipy.signal.medfilt`);
            if 0, no filter will be applied;
            default is set to 5.
        peakgroup : int, optional
            number of points around the "top part" of the peak
            that are taken to estimate the peak height;
            default is set to 10
        maxpeakn : int, optional
            number of maximum detectable peaks;
            default is set to 5000.
        subchannel : bool, default True
            default is set to True.
        %s
        %s

        Returns
        -------
        structured array of shape (npeaks) containing fields: 'position',
        'width', and 'height' for each peak.


        Raises
        ------
        SignalDimensionError
            If the signal dimension is not 1.
        """
        # TODO: add scipy.signal.find_peaks_cwt
        self._check_signal_dimension_equals_one()
        axis = self.axes_manager.signal_axes[0].axis
        peaks = self.map(find_peaks_ohaver,
                         x=axis,
                         slope_thresh=slope_thresh,
                         amp_thresh=amp_thresh,
                         medfilt_radius=medfilt_radius,
                         maxpeakn=maxpeakn,
                         peakgroup=peakgroup,
                         subchannel=subchannel,
                         ragged=True,
                         parallel=parallel,
                         max_workers=max_workers,
                         inplace=False)
        return peaks.data

    find_peaks1D_ohaver.__doc__ %= (PARALLEL_ARG, MAX_WORKERS_ARG)

    def estimate_peak_width(
        self,
        factor=0.5,
        window=None,
        return_interval=False,
        parallel=None,
        show_progressbar=None,
        max_workers=None,
    ):
        """Estimate the width of the highest intensity of peak
        of the spectra at a given fraction of its maximum.

        It can be used with asymmetric peaks. For accurate results any
        background must be previously substracted.
        The estimation is performed by interpolation using cubic splines.

        Parameters
        ----------
        factor : 0 < float < 1
            The default, 0.5, estimates the FWHM.
        window : None or float
            The size of the window centred at the peak maximum
            used to perform the estimation.
            The window size must be chosen with care: if it is narrower
            than the width of the peak at some positions or if it is
            so wide that it includes other more intense peaks this
            method cannot compute the width and a NaN is stored instead.
        return_interval: bool
            If True, returns 2 extra signals with the positions of the
            desired height fraction at the left and right of the
            peak.
        %s
        %s
        %s

        Returns
        -------
        width or [width, left, right], depending on the value of
        `return_interval`.
        """

        if show_progressbar is None:
            show_progressbar = preferences.General.show_progressbar
        self._check_signal_dimension_equals_one()
        if not 0 < factor < 1:
            raise ValueError("factor must be between 0 and 1.")

        axis = self.axes_manager.signal_axes[0]
        # x = axis.axis
        maxval = self.axes_manager.navigation_size
        show_progressbar = show_progressbar and maxval > 0

        def estimating_function(spectrum,
                                window=None,
                                factor=0.5,
                                axis=None):
            x = axis.axis
            if window is not None:
                vmax = axis.index2value(spectrum.argmax())
                slices = axis._get_array_slices(
                    slice(vmax - window * 0.5, vmax + window * 0.5))
                spectrum = spectrum[slices]
                x = x[slices]
            spline = scipy.interpolate.UnivariateSpline(
                x,
                spectrum - factor * spectrum.max(),
                s=0)
            roots = spline.roots()
            if len(roots) == 2:
                return np.array(roots)
            else:
                return np.full((2,), np.nan)

        both = self._map_iterate(estimating_function,
                                 window=window,
                                 factor=factor,
                                 axis=axis,
                                 ragged=False,
                                 inplace=False,
                                 parallel=parallel,
                                 show_progressbar=show_progressbar,
                                 max_workers=None)
        left, right = both.T.split()
        width = right - left
        if factor == 0.5:
            width.metadata.General.title = (
                self.metadata.General.title + " FWHM")
            left.metadata.General.title = (
                self.metadata.General.title + " FWHM left position")

            right.metadata.General.title = (
                self.metadata.General.title + " FWHM right position")
        else:
            width.metadata.General.title = (
                self.metadata.General.title +
                " full-width at %.1f maximum" % factor)

            left.metadata.General.title = (
                self.metadata.General.title +
                " full-width at %.1f maximum left position" % factor)
            right.metadata.General.title = (
                self.metadata.General.title +
                " full-width at %.1f maximum right position" % factor)
        for signal in (left, width, right):
            signal.axes_manager.set_signal_dimension(0)
            signal.set_signal_type("")
        if return_interval is True:
            return [width, left, right]
        else:
            return width

    estimate_peak_width.__doc__ %= (SHOW_PROGRESSBAR_ARG, PARALLEL_ARG, MAX_WORKERS_ARG)


class LazySignal1D(LazySignal, Signal1D):

    """
    """
    _lazy = True

    def __init__(self, *args, **kwargs):
        super().__init__(*args, **kwargs)
        self.axes_manager.set_signal_dimension(1)<|MERGE_RESOLUTION|>--- conflicted
+++ resolved
@@ -1152,12 +1152,8 @@
             If tuple is given, the a spectrum will be returned.
         background_type : str
             The type of component which should be used to fit the background.
-<<<<<<< HEAD
-            Possible components: Gaussian, Lorentzian, Offset, Polynomial,
-=======
-            Possible components:  Gaussian, Lorentzian, Offset, Polynomial,
->>>>>>> df2af64a
-            PowerLaw, Exponential, SkewNormal, Voigt.
+            Possible components: Doniach, Gaussian, Lorentzian, Offset, Polynomial,
+            PowerLaw, Exponential, SkewNormal, SplitVoigt, Voigt.
             If Polynomial is used, the polynomial order can be specified
         polynomial_order : int, default 2
             Specify the polynomial order if a Polynomial background is used.
