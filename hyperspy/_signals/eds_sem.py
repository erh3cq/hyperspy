--- conflicted
+++ resolved
@@ -56,15 +56,9 @@
 
         Examples
         --------
-<<<<<<< HEAD
         >>> ref = hs.datasets.example_signals.EDS_SEM_Spectrum()
         >>> s = hs.signals.EDSSEMSpectrum(
         >>>     hs.datasets.example_signals.EDS_SEM_Spectrum().data)
-=======
-        >>> ref = hs.utils.example_signals.EDS_SEM_Spectrum()
-        >>> s = hs.signals.EDSSEMSpectrum(
-        >>>     hs.utils.example_signals.EDS_SEM_Spectrum().data)
->>>>>>> 891ae85e
         >>> print s.axes_manager[0].scale
         >>> s.get_calibration_from(ref)
         >>> print s.axes_manager[0].scale
@@ -170,11 +164,7 @@
 
         Examples
         --------
-<<<<<<< HEAD
         >>> s = hs.datasets.example_signals.EDS_SEM_Spectrum()
-=======
-        >>> s = hs.utils.example_signals.EDS_SEM_Spectrum()
->>>>>>> 891ae85e
         >>> print('Default value %s eV' %
         >>>       s.metadata.Acquisition_instrument.
         >>>       SEM.Detector.EDS.energy_resolution_MnKa)
