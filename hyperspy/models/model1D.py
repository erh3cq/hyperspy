--- conflicted
+++ resolved
@@ -31,11 +31,7 @@
 from hyperspy.axes import AxesManager
 from hyperspy.drawing.widgets import VerticalLineWidget, LabelWidget
 from hyperspy.gui.tools import ComponentFit
-<<<<<<< HEAD
 from hyperspy.events import EventSupressor
-=======
-from hyperspy.events import Events, EventSupressor
->>>>>>> 05d92dbf
 
 
 class Model1D(BaseModel):
@@ -177,11 +173,7 @@
         self._adjust_position_all = None
         self.axis = self.axes_manager.signal_axes[0]
         self.axes_manager.events.indices_changed.connect(
-<<<<<<< HEAD
-            self.fetch_stored_values, 0)
-=======
             self.fetch_stored_values, [])
->>>>>>> 05d92dbf
         self.channel_switches = np.array([True] * len(self.axis.axis))
         self.chisq = spectrum._get_navigation_signal()
         self.chisq.change_dtype("float")
@@ -268,32 +260,19 @@
     def _connect_parameters2update_plot(self, components):
         if self._plot_active is False:
             return
-<<<<<<< HEAD
-        for i, component in enumerate(self):
-            component.events.active_changed.connect(
-                self._model_line.update, 0)
-            for parameter in component.parameters:
-                parameter.events.value_changed.connect(
-                    self._model_line.update, 0)
-=======
         for i, component in enumerate(components):
             component.events.active_changed.connect(
                 self._model_line.update, [])
             for parameter in component.parameters:
                 parameter.events.value_changed.connect(
                     self._model_line.update, [])
->>>>>>> 05d92dbf
         if self._plot_components is True:
             self._connect_component_lines()
 
     def _disconnect_parameters2update_plot(self, components):
         if self._model_line is None:
             return
-<<<<<<< HEAD
-        for component in self:
-=======
         for component in components:
->>>>>>> 05d92dbf
             component.events.active_changed.disconnect(self._model_line.update)
             for parameter in component.parameters:
                 parameter.events.value_changed.disconnect(
@@ -628,15 +607,9 @@
     def _connect_component_line(component):
         if hasattr(component, "_model_plot_line"):
             f = component._model_plot_line.update
-<<<<<<< HEAD
-            component.events.active_changed.connect(f, 0)
-            for parameter in component.parameters:
-                parameter.events.value_changed.connect(f, 0)
-=======
             component.events.active_changed.connect(f, [])
             for parameter in component.parameters:
                 parameter.events.value_changed.connect(f, [])
->>>>>>> 05d92dbf
 
     @staticmethod
     def _disconnect_component_line(component):
@@ -791,15 +764,9 @@
             self._position_widgets[-1].connect_navigate()
         # Create widget -> parameter connection
         am._axes[0].continuous_value = True
-<<<<<<< HEAD
-        am._axes[0].events.value_changed.connect(set_value, 1)
-        component._position.events.value_changed.connect(
-            am._axes[0].set_index_from_value, 1)
-=======
         am._axes[0].events.value_changed.connect(set_value, ["value"])
         component._position.events.value_changed.connect(
             am._axes[0].set_index_from_value, ["value"])
->>>>>>> 05d92dbf
 
     def disable_adjust_position(self):
         """Disables the interactive adjust position feature
