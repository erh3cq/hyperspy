# -*- coding: utf-8 -*-
# Copyright 2007-2016 The HyperSpy developers
#
# This file is part of  HyperSpy.
#
#  HyperSpy is free software: you can redistribute it and/or modify
# it under the terms of the GNU General Public License as published by
# the Free Software Foundation, either version 3 of the License, or
# (at your option) any later version.
#
#  HyperSpy is distributed in the hope that it will be useful,
# but WITHOUT ANY WARRANTY; without even the implied warranty of
# MERCHANTABILITY or FITNESS FOR A PARTICULAR PURPOSE.  See the
# GNU General Public License for more details.
#
# You should have received a copy of the GNU General Public License
# along with  HyperSpy.  If not, see <http://www.gnu.org/licenses/>.

# custom exceptions
from hyperspy.exceptions import NoInteractiveError
from hyperspy.defaults_parser import preferences
from hyperspy.gui.tools import Signal1DRangeSelector

from functools import wraps
import types


def lazify(func, **kwargs):
    from hyperspy.signal import BaseSignal

    @wraps(func)
<<<<<<< HEAD
    def lazified_func(self):
=======
    def lazified_func(self, *args, **kwds):
>>>>>>> 9a189eef
        for k in self.__dict__.keys():
            if not k.startswith('__'):
                v = getattr(self, k)
                if isinstance(v, BaseSignal):
                    v = v.as_lazy()
                    setattr(self, k, v)
        self.__dict__.update(kwargs)
<<<<<<< HEAD
        return func(self)
=======
        return func(self, *args, **kwds)
>>>>>>> 9a189eef
    return lazified_func


def lazifyTestClass(*args, **kwargs):
    def lazifyTest(original_class):
        original_class.lazify = lazify
        thelist = [k for k in original_class.__dict__.keys()]
        for thing in thelist:
            if thing.startswith('test'):
                if not thing.startswith('test_lazy'):
                    newname = 'test_lazy' + thing[4:]
                    if newname not in thelist:
                        newfunc = lazify(getattr(original_class, thing),
                                         **kwargs)
                        newfunc.__name__ = newname
                        setattr(original_class, newname, newfunc)

        return original_class
    if len(args):
        return lazifyTest(*args)
    else:
        return lazifyTest


def simple_decorator(decorator):
    """This decorator can be used to turn simple functions
    into well-behaved decorators, so long as the decorators
    are fairly simple. If a decorator expects a function and
    returns a function (no descriptors), and if it doesn't
    modify function attributes or docstring, then it is
    eligible to use this. Simply apply @simple_decorator to
    your decorator and it will automatically preserve the
    docstring and function attributes of functions to which
    it is applied.

    This decorator was taken from:
    http://wiki.python.org/moin/PythonDecoratorLibrary"""
    def new_decorator(f):
        g = decorator(f)
        g.__name__ = f.__name__
        g.__doc__ = f.__doc__
        g.__dict__.update(f.__dict__)
        return g
    # Now a few lines needed to make simple_decorator itself
    # be a well-behaved decorator.
    new_decorator.__name__ = decorator.__name__
    new_decorator.__doc__ = decorator.__doc__
    new_decorator.__dict__.update(decorator.__dict__)
    return new_decorator


@simple_decorator
def only_interactive(cm):
    def wrapper(*args, **kwargs):
        if preferences.General.interactive is True:
            return cm(*args, **kwargs)
        else:
            raise NoInteractiveError
    return wrapper


@simple_decorator
def interactive_range_selector(cm):
    def wrapper(self, *args, **kwargs):
        if preferences.General.interactive is True and not args and not kwargs:
            range_selector = Signal1DRangeSelector(self)
            range_selector.on_close.append((cm, self))
            range_selector.edit_traits()
        else:
            cm(self, *args, **kwargs)
    return wrapper<|MERGE_RESOLUTION|>--- conflicted
+++ resolved
@@ -29,11 +29,7 @@
     from hyperspy.signal import BaseSignal
 
     @wraps(func)
-<<<<<<< HEAD
-    def lazified_func(self):
-=======
     def lazified_func(self, *args, **kwds):
->>>>>>> 9a189eef
         for k in self.__dict__.keys():
             if not k.startswith('__'):
                 v = getattr(self, k)
@@ -41,11 +37,7 @@
                     v = v.as_lazy()
                     setattr(self, k, v)
         self.__dict__.update(kwargs)
-<<<<<<< HEAD
-        return func(self)
-=======
         return func(self, *args, **kwds)
->>>>>>> 9a189eef
     return lazified_func
 
 
