#!/usr/bin/python
"""Run nosetests after setting ETS toolkit to "null"."""

if __name__ == '__main__':
    import sys
    from nose import run_exit
    from traits.etsconfig.api import ETSConfig
    import os
    import warnings
    ETSConfig.toolkit = "null"
<<<<<<< HEAD
    import matplotlib
    matplotlib.use("Agg")
=======

    # Check if we should fail on external deprecation messages
    fail_on_external = os.environ.pop('FAIL_ON_EXTERNAL_DEPRECATION', False)
    if isinstance(fail_on_external, basestring):
        fail_on_external = (fail_on_external.lower() in
            ['true', 't', '1', 'yes', 'y', 'set'])

    # Fall-back filter: Error
    warnings.simplefilter('error')
    warnings.filterwarnings(
        'ignore',"Failed to import the optional scikit image package", 
        UserWarning)

    if fail_on_external:
        # Travis setup has this:
        warnings.filterwarnings(
            'ignore',
            "BaseException\.message has been deprecated as of Python 2\.6",
            DeprecationWarning)
        # Don't care about warnings in hyperspy
        warnings.filterwarnings('default', module="hyperspy")
    else:
        # Default behavior for non-hyperspy deprecations
        warnings.filterwarnings('default', category=DeprecationWarning,
                                module="(?!hyperspy)")

>>>>>>> fe9d7662
    sys.exit(run_exit())<|MERGE_RESOLUTION|>--- conflicted
+++ resolved
@@ -8,10 +8,8 @@
     import os
     import warnings
     ETSConfig.toolkit = "null"
-<<<<<<< HEAD
     import matplotlib
     matplotlib.use("Agg")
-=======
 
     # Check if we should fail on external deprecation messages
     fail_on_external = os.environ.pop('FAIL_ON_EXTERNAL_DEPRECATION', False)
@@ -26,17 +24,16 @@
         UserWarning)
 
     if fail_on_external:
-        # Travis setup has this:
+        # Travis setup has these warnings, so ignore:
         warnings.filterwarnings(
             'ignore',
             "BaseException\.message has been deprecated as of Python 2\.6",
             DeprecationWarning)
-        # Don't care about warnings in hyperspy
+        # Don't care about warnings in hyperspy in this mode!
         warnings.filterwarnings('default', module="hyperspy")
     else:
-        # Default behavior for non-hyperspy deprecations
+		# We allow extrernal warnings:
         warnings.filterwarnings('default', category=DeprecationWarning,
                                 module="(?!hyperspy)")
 
->>>>>>> fe9d7662
     sys.exit(run_exit())